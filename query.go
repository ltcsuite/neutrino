// NOTE: THIS API IS UNSTABLE RIGHT NOW.

package neutrino

import (
	"fmt"
	"sync"
	"time"

<<<<<<< HEAD
	"github.com/ltcsuite/ltcd/blockchain"
	"github.com/ltcsuite/ltcd/chaincfg/chainhash"
	"github.com/ltcsuite/ltcd/ltcutil"
	"github.com/ltcsuite/ltcd/ltcutil/gcs"
	"github.com/ltcsuite/ltcd/ltcutil/gcs/builder"
	"github.com/ltcsuite/ltcd/wire"
	"github.com/ltcsuite/neutrino/cache"
	"github.com/ltcsuite/neutrino/filterdb"
	"github.com/ltcsuite/neutrino/pushtx"
=======
	"github.com/btcsuite/btcd/blockchain"
	"github.com/btcsuite/btcd/btcutil"
	"github.com/btcsuite/btcd/btcutil/gcs"
	"github.com/btcsuite/btcd/btcutil/gcs/builder"
	"github.com/btcsuite/btcd/chaincfg/chainhash"
	"github.com/btcsuite/btcd/wire"
	"github.com/lightninglabs/neutrino/banman"
	"github.com/lightninglabs/neutrino/cache"
	"github.com/lightninglabs/neutrino/filterdb"
	"github.com/lightninglabs/neutrino/pushtx"
	"github.com/lightninglabs/neutrino/query"
>>>>>>> 42a196fa
)

var (
	// QueryTimeout specifies how long to wait for a peer to answer a
	// query.
	QueryTimeout = time.Second * 10

	// QueryBatchTimeout is the total time we'll wait for a batch fetch
	// query to complete.
	// TODO(halseth): instead use timeout since last received response?
	QueryBatchTimeout = time.Second * 30

	// QueryPeerCooldown is the time we'll wait before re-assigning a query
	// to a peer that previously failed because of a timeout.
	QueryPeerCooldown = time.Second * 5

	// QueryRejectTimeout is the time we'll wait after sending a response to
	// an INV query for a potential reject answer. If we don't get a reject
	// before this delay, we assume the TX was accepted.
	QueryRejectTimeout = time.Second

	// QueryInvalidTxThreshold is the threshold for the fraction of peers
	// that need to respond to a TX with a code of pushtx.Invalid to count
	// it as invalid, even if not all peers respond. This currently
	// corresponds to 60% of peers that need to reject.
	QueryInvalidTxThreshold float32 = 0.6

	// QueryNumRetries specifies how many times to retry sending a query to
	// each peer before we've concluded we aren't going to get a valid
	// response. This allows to make up for missed messages in some
	// instances.
	QueryNumRetries = 2

	// QueryPeerConnectTimeout specifies how long to wait for the
	// underlying chain service to connect to a peer before giving up
	// on a query in case we don't have any peers.
	QueryPeerConnectTimeout = time.Second * 30

	// QueryEncoding specifies the default encoding (witness or not) for
	// `getdata` and other similar messages.
	QueryEncoding = wire.WitnessEncoding

	// ErrFilterFetchFailed is returned in case fetching a compact filter
	// fails.
	ErrFilterFetchFailed = fmt.Errorf("unable to fetch cfilter")

	// noProgress will be used to indicate to a query.WorkManager that a
	// response makes no progress towards the completion of the query.
	noProgress = query.Progress{
		Finished:   false,
		Progressed: false,
	}
)

// queries are a set of options that can be modified per-query, unlike global
// options.
//
// TODO: Make more query options that override global options.
type queryOptions struct {
	// maxBatchSize is the maximum items that the query should return in the
	// case the optimisticBatch option is used. It saves bandwidth in the case
	// the caller has a limited amount of items to fetch but still wants to use
	// batching.
	maxBatchSize int64

	// timeout lets the query know how long to wait for a peer to answer
	// the query before moving onto the next peer.
	timeout time.Duration

	// peerConnectTimeout lets the query know how long to wait for the
	// underlying chain service to connect to a peer before giving up
	// on a query in case we don't have any peers.
	peerConnectTimeout time.Duration

	// rejectTimeout is the time we'll wait after sending a response to an
	// INV query for a potential reject answer. If we don't get a reject
	// before this delay, we assume the TX was accepted. This option is only
	// used when publishing a transaction.
	rejectTimeout time.Duration

	// doneChan lets the query signal the caller when it's done, in case
	// it's run in a goroutine.
	doneChan chan<- struct{}

	// encoding lets the query know which encoding to use when queueing
	// messages to a peer.
	encoding wire.MessageEncoding

	// numRetries tells the query how many times to retry asking each peer
	// the query.
	numRetries uint8

	// invalidTxThreshold is the threshold for the fraction of peers
	// that need to respond to a TX with a code of pushtx.Invalid to count
	// it as invalid, even if not all peers respond. This option is only
	// used when publishing a transaction.
	invalidTxThreshold float32

	// optimisticBatch indicates whether we expect more calls to follow,
	// and that we should attempt to batch more items with the query such
	// that they can be cached, avoiding the extra round trip.
	optimisticBatch optimisticBatchType
}

// optimisticBatchType is a type indicating the kind of batching we want to
// execute with a query.
type optimisticBatchType uint8

const (
	// noBatch indicates no other than the specified item should be
	// queried.
	noBatch optimisticBatchType = iota

	// forwardBatch is used to indicate we should also query for items
	// following, as they most likely will be fetched next.
	forwardBatch

	// reverseBatch is used to indicate we should also query for items
	// preceding, as they most likely will be fetched next.
	reverseBatch
)

// QueryOption is a functional option argument to any of the network query
// methods, such as GetBlock and GetCFilter (when that resorts to a network
// query). These are always processed in order, with later options overriding
// earlier ones.
type QueryOption func(*queryOptions)

// defaultQueryOptions returns a queryOptions set to package-level defaults.
func defaultQueryOptions() *queryOptions {
	return &queryOptions{
		timeout:            QueryTimeout,
		numRetries:         uint8(QueryNumRetries),
		peerConnectTimeout: QueryPeerConnectTimeout,
		rejectTimeout:      QueryRejectTimeout,
		encoding:           QueryEncoding,
		invalidTxThreshold: QueryInvalidTxThreshold,
		optimisticBatch:    noBatch,
	}
}

// applyQueryOptions updates a queryOptions set with functional options.
func (qo *queryOptions) applyQueryOptions(options ...QueryOption) {
	for _, option := range options {
		option(qo)
	}
}

// Timeout is a query option that lets the query know how long to wait for each
// peer we ask the query to answer it before moving on.
func Timeout(timeout time.Duration) QueryOption {
	return func(qo *queryOptions) {
		qo.timeout = timeout
	}
}

// NumRetries is a query option that lets the query know the maximum number of
// times each peer should be queried. The default is one.
func NumRetries(numRetries uint8) QueryOption {
	return func(qo *queryOptions) {
		qo.numRetries = numRetries
	}
}

// InvalidTxThreshold is the threshold for the fraction of peers that need to
// respond to a TX with a code of pushtx.Invalid to count it as invalid, even
// if not all peers respond.
//
// NOTE: This option is currently only used when publishing a transaction.
func InvalidTxThreshold(invalidTxThreshold float32) QueryOption {
	return func(qo *queryOptions) {
		qo.invalidTxThreshold = invalidTxThreshold
	}
}

// PeerConnectTimeout is a query option that lets the query know how long to
// wait for the underlying chain service to connect to a peer before giving up
// on a query in case we don't have any peers.
func PeerConnectTimeout(timeout time.Duration) QueryOption {
	return func(qo *queryOptions) {
		qo.peerConnectTimeout = timeout
	}
}

// RejectTimeout is the time we'll wait after sending a response to an INV
// query for a potential reject answer. If we don't get a reject before this
// delay, we assume the TX was accepted.
//
// NOTE: This option is currently only used when publishing a transaction.
func RejectTimeout(rejectTimeout time.Duration) QueryOption {
	return func(qo *queryOptions) {
		qo.rejectTimeout = rejectTimeout
	}
}

// Encoding is a query option that allows the caller to set a message encoding
// for the query messages.
func Encoding(encoding wire.MessageEncoding) QueryOption {
	return func(qo *queryOptions) {
		qo.encoding = encoding
	}
}

// DoneChan allows the caller to pass a channel that will get closed when the
// query is finished.
func DoneChan(doneChan chan<- struct{}) QueryOption {
	return func(qo *queryOptions) {
		qo.doneChan = doneChan
	}
}

// OptimisticBatch allows the caller to tell that items following the requested
// one should be included in the query.
func OptimisticBatch() QueryOption {
	return func(qo *queryOptions) {
		qo.optimisticBatch = forwardBatch
	}
}

// OptimisticReverseBatch allows the caller to tell that items preceding the
// requested one should be included in the query.
func OptimisticReverseBatch() QueryOption {
	return func(qo *queryOptions) {
		qo.optimisticBatch = reverseBatch
	}
}

// MaxBatchSize allows the caller to limit the number of items fetched
// in a batch.
func MaxBatchSize(maxSize int64) QueryOption {
	return func(qo *queryOptions) {
		qo.maxBatchSize = maxSize
	}
}

// We provide 3 kinds of queries:
//
// * queryAllPeers allows a single query to be broadcast to all peers, and
//   then waits for as many peers as possible to answer that query within
//   a timeout. This allows for doing things like checking cfilter checkpoints.
//
// * queryPeers allows a single query to be passed to one peer at a time until
//   the query is deemed answered. This is good for getting a single piece of
//   data, such as a filter or a block.
//
// * queryBatch allows a batch of queries to be distributed among all peers,
//   recirculating upon timeout.
//
// TODO(aakselrod): maybe abstract the query scheduler into a functional option
// and provide some presets (including the ones below) prior to factoring out
// the query API into its own package?

// queryAllPeers is a helper function that sends a query to all peers and waits
// for a timeout specified by the QueryTimeout package-level variable or the
// Timeout functional option. The NumRetries option is set to 1 by default
// unless overridden by the caller.
func (s *ChainService) queryAllPeers(
	// queryMsg is the message to broadcast to all peers.
	queryMsg wire.Message,

	// checkResponse is called for every message within the timeout period.
	// The quit channel lets the query know to terminate because the
	// required response has been found. This is done by closing the
	// channel. The peerQuit lets the query know to terminate the query for
	// the peer which sent the response, allowing releasing resources for
	// peers which respond quickly while continuing to wait for slower
	// peers to respond and nonresponsive peers to time out.
	checkResponse func(sp *ServerPeer, resp wire.Message,
		quit chan<- struct{}, peerQuit chan<- struct{}),

	// options takes functional options for executing the query.
	options ...QueryOption) {

	// Starting with the set of default options, we'll apply any specified
	// functional options to the query.
	qo := defaultQueryOptions()
	qo.numRetries = 1
	qo.applyQueryOptions(options...)

	// This is done in a single-threaded query because the peerState is
	// held in a single thread. This is the only part of the query
	// framework that requires access to peerState, so it's done once per
	// query.
	peers := s.Peers()

	// This will be shared state between the per-peer goroutines.
	queryQuit := make(chan struct{})
	allQuit := make(chan struct{})
	var wg sync.WaitGroup
	msgChan := make(chan spMsg)
	subscription := spMsgSubscription{
		msgChan:  msgChan,
		quitChan: allQuit,
	}

	// Now we start a goroutine for each peer which manages the peer's
	// message subscription.
	peerQuits := make(map[string]chan struct{})
	for _, sp := range peers {
		sp.subscribeRecvMsg(subscription)
		wg.Add(1)
		peerQuits[sp.Addr()] = make(chan struct{})
		go func(sp *ServerPeer, peerQuit <-chan struct{}) {
			defer wg.Done()

			defer sp.unsubscribeRecvMsgs(subscription)

			for i := uint8(0); i < qo.numRetries; i++ {
				timeout := time.After(qo.timeout)
				sp.QueueMessageWithEncoding(queryMsg,
					nil, qo.encoding)
				select {
				case <-queryQuit:
					return
				case <-s.quit:
					return
				case <-peerQuit:
					return
				case <-timeout:
				}
			}
		}(sp, peerQuits[sp.Addr()])
	}

	// This goroutine will wait until all of the peer-query goroutines have
	// terminated, and then initiate a query shutdown.
	go func() {
		wg.Wait()

		// Make sure our main goroutine and the subscription know to
		// quit.
		close(allQuit)

		// Close the done channel, if any.
		if qo.doneChan != nil {
			close(qo.doneChan)
		}
	}()

	// Loop for any messages sent to us via our subscription channel and
	// check them for whether they satisfy the query. Break the loop when
	// allQuit is closed.
checkResponses:
	for {
		select {
		case <-queryQuit:
			break checkResponses

		case <-s.quit:
			break checkResponses

		case <-allQuit:
			break checkResponses

		// A message has arrived over the subscription channel, so we
		// execute the checkResponses callback to see if this ends our
		// query session.
		case sm := <-msgChan:
			// TODO: This will get stuck if checkResponse gets
			// stuck. This is a caveat for callers that should be
			// fixed before exposing this function for public use.
			select {
			case <-peerQuits[sm.sp.Addr()]:
			default:
				checkResponse(sm.sp, sm.msg, queryQuit,
					peerQuits[sm.sp.Addr()])
			}
		}
	}
}

// getFilterFromCache returns a filter from ChainService's FilterCache if it
// exists, returning nil and error if it doesn't.
func (s *ChainService) getFilterFromCache(blockHash *chainhash.Hash,
	filterType filterdb.FilterType) (*gcs.Filter, error) {

	cacheKey := FilterCacheKey{
		BlockHash:  *blockHash,
		FilterType: filterType,
	}

	filterValue, err := s.FilterCache.Get(cacheKey)
	if err != nil {
		return nil, err
	}

	return filterValue.Filter, nil
}

// putFilterToCache inserts a given filter in ChainService's FilterCache.
func (s *ChainService) putFilterToCache(blockHash *chainhash.Hash,
	filterType filterdb.FilterType, filter *gcs.Filter) (bool, error) { // nolint:unparam

	cacheKey := FilterCacheKey{
		BlockHash:  *blockHash,
		FilterType: filterType,
	}
	return s.FilterCache.Put(cacheKey, &CacheableFilter{Filter: filter})
}

// cfiltersQuery is a struct that holds all the information necessary to
// perform batch GetCFilters request, and handle the responses.
type cfiltersQuery struct {
	cs            *ChainService
	filterType    wire.FilterType
	startHeight   int64
	stopHeight    int64
	stopHash      *chainhash.Hash
	filterHeaders []chainhash.Hash
	headerIndex   map[chainhash.Hash]int
	targetHash    chainhash.Hash
	targetFilter  *gcs.Filter
}

// request couples a query message with the handler to be used for the response
// in a query.Request struct.
func (q *cfiltersQuery) request() *query.Request {
	msg := wire.NewMsgGetCFilters(
		q.filterType, uint32(q.startHeight), q.stopHash,
	)

	return &query.Request{
		Req:        msg,
		HandleResp: q.handleResponse,
	}
}

// handleResponse validates that the cfilter response we get from a peer is
// sane given the getcfilter query that we made.
func (q *cfiltersQuery) handleResponse(req, resp wire.Message,
	_ string) query.Progress {

	// The request must have been a "getcfilters" msg.
	request, ok := req.(*wire.MsgGetCFilters)
	if !ok {
		return noProgress
	}

	// We're only interested in "cfilter" messages.
	response, ok := resp.(*wire.MsgCFilter)
	if !ok {
		return noProgress
	}

	// If the request filter type doesn't match the type we were expecting,
	// ignore this message.
	if q.filterType != request.FilterType {
		return noProgress
	}

	// If the response filter type doesn't match what we were expecting,
	// ignore this message.
	if q.filterType != response.FilterType {
		return noProgress
	}

	// If this filter is for a block not in our index, we can ignore it, as
	// we either already got it, or it is out of our queried range.
	i, ok := q.headerIndex[response.BlockHash]
	if !ok {
		return noProgress
	}

	filter, err := gcs.FromNBytes(
		builder.DefaultP, builder.DefaultM, response.Data,
	)
	if err != nil {
		// Malformed filter data. We can ignore this message.
		return noProgress
	}

	// Now that we have a proper filter, ensure that re-calculating the
	// filter header hash for the header _after_ the filter in the chain
	// checks out. If not, we can ignore this response.
	var (
		curHeader  = q.filterHeaders[i]
		prevHeader = q.filterHeaders[i-1]
	)
	filterHeader, err := builder.MakeHeaderForFilter(filter, prevHeader)
	if err != nil {
		return noProgress
	}

	if filterHeader != curHeader {
		return noProgress
	}

	// At this point the filter matches what we know about it, and we
	// declare it sane. If this is the filter requested initially, then
	// store it for later.
	if response.BlockHash == q.targetHash {
		q.targetFilter = filter
	}

	// Put the filter in the cache and persistToDisk if the caller requested
	// it.
	// TODO(halseth): for an LRU we could take care to insert the next
	//  height filter last.
	dbFilterType := filterdb.RegularFilter
	evict, err := q.cs.putFilterToCache(
		&response.BlockHash, dbFilterType, filter,
	)
	if err != nil {
		log.Warnf("Couldn't write filter to cache: %v", err)
	}

	// TODO(halseth): dynamically increase/decrease the batch size to match
	//  our cache capacity.
	numFilters := q.stopHeight - q.startHeight + 1
	if evict && q.cs.FilterCache.Len() < int(numFilters) {
		log.Debugf("Items evicted from the cache with less than %d "+
			"elements. Consider increasing the cache size...",
			numFilters)
	}

	if q.cs.persistToDisk {
		q.cs.filterBatchWriter.AddItem(&filterdb.FilterData{
			Filter:    filter,
			BlockHash: &response.BlockHash,
			Type:      dbFilterType,
		})
	}

	// We delete the entry for this filter from the headerIndex to indicate
	// that we have received it.
	delete(q.headerIndex, response.BlockHash)

	// If there are still entries left in the headerIndex then the query
	// has made progress but has not yet completed.
	if len(q.headerIndex) != 0 {
		return query.Progress{
			Finished:   false,
			Progressed: true,
		}
	}

	// The headerIndex is empty and so this query is complete.
	return query.Progress{
		Finished:   true,
		Progressed: true,
	}
}

// prepareCFiltersQuery creates a cfiltersQuery that can be used to fetch a
// CFilter fo the given block hash.
func (s *ChainService) prepareCFiltersQuery(blockHash chainhash.Hash,
	filterType wire.FilterType, batchType optimisticBatchType,
	maxBatchSize int64) (*cfiltersQuery, error) {

	_, height, err := s.BlockHeaders.FetchHeader(&blockHash)
	if err != nil {
		return nil, fmt.Errorf("unable to get header for start "+
			"block=%v: %v", blockHash, err)
	}

	bestBlock, err := s.BestBlock()
	if err != nil {
		return nil, fmt.Errorf("unable to get best block: %v", err)
	}
	bestHeight := int64(bestBlock.Height)

	// If the query specifies an optimistic batch we will attempt to fetch
	// the maximum number of filters, which is defaulted to
	// wire.MaxGetCFiltersReqRange, in anticipation of calls for the
	// following or preceding filters.
	var startHeight, stopHeight int64
	batchSize := int64(wire.MaxGetCFiltersReqRange)

	// If the query specifies a maximum batch size, we will limit the number
	// of requested filters accordingly.
	if maxBatchSize > 0 && maxBatchSize < wire.MaxGetCFiltersReqRange {
		batchSize = maxBatchSize
	}

	switch batchType {
	// No batching, the start and stop height will be the same.
	case noBatch:
		startHeight = int64(height)
		stopHeight = int64(height)

	// Forward batch, fetch as many of the following filters as possible.
	case forwardBatch:
		startHeight = int64(height)
		stopHeight = startHeight + batchSize - 1

	// Reverse batch, fetch as many of the preceding filters as possible.
	case reverseBatch:
		stopHeight = int64(height)
		startHeight = stopHeight - batchSize + 1

	default:
		return nil, fmt.Errorf("unknown batch type: %v", batchType)
	}

	// Block 1 is the earliest one we can fetch.
	if startHeight < 1 {
		startHeight = 1
	}

	// If the stop height with the maximum batch size is above our best
	// known block, then we use the best block height instead.
	if stopHeight > bestHeight {
		stopHeight = bestHeight
	}

	stopHash, err := s.GetBlockHash(stopHeight)
	if err != nil {
		return nil, fmt.Errorf("unable to get hash for "+
			"stopHeight=%d: %v", stopHeight, err)
	}

	// In order to verify the authenticity of the received filters, we'll
	// fetch the block headers and filter headers in the range
	// [startHeight-1, stopHeight]. We go one below our startHeight since
	// the hash of the previous block is needed for validation.
	numFilters := uint32(stopHeight - startHeight + 1)
	blockHeaders, _, err := s.BlockHeaders.FetchHeaderAncestors(
		numFilters, stopHash,
	)
	if err != nil {
		return nil, fmt.Errorf("unable to get %d block header "+
			"ancestors for stopHash=%v: %v", numFilters,
			stopHash, err)
	}

	if len(blockHeaders) != int(numFilters)+1 {
		return nil, fmt.Errorf("expected %d block headers, got %d",
			numFilters+1, len(blockHeaders))
	}

	filterHeaders, _, err := s.RegFilterHeaders.FetchHeaderAncestors(
		numFilters, stopHash,
	)
	if err != nil {
		return nil, fmt.Errorf("unable to get %d filter header "+
			"ancestors for stopHash=%v: %v", numFilters, stopHash,
			err)
	}

	if len(filterHeaders) != int(numFilters)+1 {
		return nil, fmt.Errorf("expected %d filter headers, got %d",
			numFilters+1, len(filterHeaders))
	}

	// We create a header index such that we can easily index into our
	// header slices for a given block hash in the received response,
	// without consulting the database. This also keeps track of which
	// blocks we are still awaiting a response for. We start at index=1, as
	// 0 is for the block startHeight-1, which is only needed for
	// validation.
	headerIndex := make(map[chainhash.Hash]int, len(blockHeaders)-1)
	for i := 1; i < len(blockHeaders); i++ {
		block := blockHeaders[i]
		headerIndex[block.BlockHash()] = i
	}

	return &cfiltersQuery{
		cs:            s,
		filterType:    filterType,
		startHeight:   startHeight,
		stopHeight:    stopHeight,
		stopHash:      stopHash,
		filterHeaders: filterHeaders,
		headerIndex:   headerIndex,
		targetHash:    blockHash,
	}, nil
}

// GetCFilter gets a cfilter from the database. Failing that, it requests the
// cfilter from the network and writes it to the database.
func (s *ChainService) GetCFilter(blockHash chainhash.Hash,
	filterType wire.FilterType, options ...QueryOption) (*gcs.Filter,
	error) {

	// The only supported filter atm is the regular filter, so we'll reject
	// all other filters.
	if filterType != wire.GCSFilterRegular {
		return nil, fmt.Errorf("unknown filter type: %v", filterType)
	}

	// Based on if extended is true or not, we'll set up our set of
	// querying, and db-write functions.
	dbFilterType := filterdb.RegularFilter

	// First check the cache to see if we already have this filter. If
	// so, then we can return it an exit early.
	filter, err := s.getFilterFromCache(&blockHash, dbFilterType)
	if err == nil && filter != nil {
		return filter, nil
	}
	if err != nil && err != cache.ErrElementNotFound {
		return nil, err
	}

	// If not in cache, check if it's in database, returning early if yes.
	filter, err = s.FilterDB.FetchFilter(&blockHash, dbFilterType)
	if err == nil && filter != nil {
		return filter, nil
	}
	if err != nil && err != filterdb.ErrFilterNotFound {
		return nil, err
	}

	// We acquire the mutex ensuring we don't have several redundant
	// CFilter queries running in parallel.
	s.mtxCFilter.Lock()
	defer s.mtxCFilter.Unlock()

	// Since another request might have added the filter to the cache while
	// we were waiting for the mutex, we do a final lookup before starting
	// our own query.
	filter, err = s.getFilterFromCache(&blockHash, dbFilterType)
	if err == nil && filter != nil {
		return filter, nil
	}
	if err != nil && err != cache.ErrElementNotFound {
		return nil, err
	}

	qo := defaultQueryOptions()
	qo.applyQueryOptions(options...)

	// We didn't get the filter from the DB, so we'll try to get it from
	// the network.
	filterQuery, err := s.prepareCFiltersQuery(
		blockHash, filterType, qo.optimisticBatch, qo.maxBatchSize,
	)
	if err != nil {
		return nil, err
	}

	// With all the necessary items retrieved, we'll launch our concurrent
	// query to the set of connected peers.
	log.Debugf("Fetching filters for heights=[%v, %v], stophash=%v",
		filterQuery.startHeight, filterQuery.stopHeight,
		filterQuery.stopHash)

	opts := []query.QueryOption{
		query.Cancel(s.quit),
		query.Encoding(qo.encoding),
		query.NumRetries(qo.numRetries),
	}

	errChan := s.workManager.Query(
		[]*query.Request{filterQuery.request()}, opts...,
	)

	select {
	case err := <-errChan:
		if err != nil {
			return nil, err
		}

	case <-s.quit:
		return nil, ErrShuttingDown
	}

	// If there are elements left to receive, the query failed.
	if len(filterQuery.headerIndex) > 0 {
		numFilters := filterQuery.stopHeight -
			filterQuery.startHeight + 1

		numRecv := numFilters - int64(len(filterQuery.headerIndex))
		log.Errorf("Query failed with %d out of %d filters received",
			numRecv, numFilters)
	}

	// Query has finished, if we have a result we'll return it.
	if filterQuery.targetFilter == nil {
		return nil, ErrFilterFetchFailed
	}

	return filterQuery.targetFilter, nil
}

// GetBlock gets a block by requesting it from the network, one peer at a
// time, until one answers. If the block is found in the cache, it will be
// returned immediately.
func (s *ChainService) GetBlock(blockHash chainhash.Hash,
	options ...QueryOption) (*ltcutil.Block, error) {

	// Fetch the corresponding block header from the database. If this
	// isn't found, then we don't have the header for this block so we
	// can't request it.
	blockHeader, height, err := s.BlockHeaders.FetchHeader(&blockHash)
	if err != nil || blockHeader.BlockHash() != blockHash {
		return nil, fmt.Errorf("couldn't get header for block %s "+
			"from database", blockHash)
	}

	// Starting with the set of default options, we'll apply any specified
	// functional options to the query so that we can check what inv type
	// to use.
	qo := defaultQueryOptions()
	qo.applyQueryOptions(options...)
	invType := wire.InvTypeWitnessBlock
	if qo.encoding == wire.BaseEncoding {
		invType = wire.InvTypeBlock
	}

	// Create an inv vector for getting this block.
	inv := wire.NewInvVect(invType, &blockHash)

	// If the block is already in the cache, we can return it immediately.
	blockValue, err := s.BlockCache.Get(*inv)
	if err == nil && blockValue != nil {
		return blockValue.Block, err
	}
	if err != nil && err != cache.ErrElementNotFound {
		return nil, err
	}

	// Construct the appropriate getdata message to fetch the target block.
	getData := wire.NewMsgGetData()
	_ = getData.AddInvVect(inv)

<<<<<<< HEAD
	// The block is only updated from the checkResponse function argument,
	// which is always called single-threadedly. We don't check the block
	// until after the query is finished, so we can just write to it
	// naively.
	var foundBlock *ltcutil.Block
	s.queryPeers(
		// Send a wire.GetDataMsg
		getData,

		// Check responses and if we get one that matches, end the
		// query early.
		func(sp *ServerPeer, resp wire.Message,
			quit chan<- struct{}) {
			switch response := resp.(type) {
			// We're only interested in "block" messages.
			case *wire.MsgBlock:
				// Only keep this going if we haven't already
				// found a block, or we risk closing an already
				// closed channel.
				if foundBlock != nil {
					return
				}

				// If this isn't our block, ignore it.
				if response.BlockHash() != blockHash {
					return
				}
				block := ltcutil.NewBlock(response)

				// Only set height if ltcutil hasn't
				// automagically put one in.
				if block.Height() == ltcutil.BlockHeightUnknown {
					block.SetHeight(int32(height))
				}
=======
	var foundBlock *btcutil.Block

	// handleResp will be called for each message received from a peer. It
	// will be used to signal to the work manager whether progress has been
	// made or not.
	handleResp := func(req, resp wire.Message, peer string) query.Progress {
		// The request must have been a "getdata" msg.
		_, ok := req.(*wire.MsgGetData)
		if !ok {
			return noProgress
		}

		// We're only interested in "block" responses.
		response, ok := resp.(*wire.MsgBlock)
		if !ok {
			return noProgress
		}
>>>>>>> 42a196fa

		// If this isn't the block we asked for, ignore it.
		if response.BlockHash() != blockHash {
			return noProgress
		}
		block := btcutil.NewBlock(response)

		// Only set height if btcutil hasn't automagically put one in.
		if block.Height() == btcutil.BlockHeightUnknown {
			block.SetHeight(int32(height))
		}

		// If this claims our block but doesn't pass the sanity check,
		// the peer is trying to bamboozle us.
		if err := blockchain.CheckBlockSanity(
			block,
			// We don't need to check PoW because by the time we get
			// here, it's been checked during header synchronization
			s.chainParams.PowLimit,
			s.timeSource,
		); err != nil {
			log.Warnf("Invalid block for %s received from %s: %v",
				blockHash, peer, err)

			// Ban and disconnect the peer.
			err = s.BanPeer(peer, banman.InvalidBlock)
			if err != nil {
				log.Errorf("Unable to ban peer %v: %v", peer,
					err)
			}

			return noProgress
		}

		if err := blockchain.ValidateWitnessCommitment(
			block,
		); err != nil {
			log.Warnf("Invalid block for %s received from %s: %v "+
				"-- disconnecting peer", blockHash, peer, err)

			err = s.BanPeer(peer, banman.InvalidBlock)
			if err != nil {
				log.Errorf("Unable to ban peer %v: %v", peer,
					err)
			}

			return noProgress
		}

		// At this point, the block matches what we know about it, and
		// we declare it sane. We can kill the query and pass the
		// response back to the caller.
		foundBlock = block
		return query.Progress{
			Finished:   true,
			Progressed: true,
		}
	}

	// Prepare the query request.
	request := &query.Request{
		Req:        getData,
		HandleResp: handleResp,
	}

	// Prepare the query options.
	queryOpts := []query.QueryOption{
		query.Encoding(qo.encoding),
		query.NumRetries(qo.numRetries),
		query.Cancel(s.quit),
	}

	// Send the request to the work manager and await a response.
	errChan := s.workManager.Query([]*query.Request{request}, queryOpts...)
	select {
	case err := <-errChan:
		if err != nil {
			return nil, err
		}
	case <-s.quit:
		return nil, ErrShuttingDown
	}

	if foundBlock == nil {
		return nil, fmt.Errorf("couldn't retrieve block %s from "+
			"network", blockHash)
	}

	// Add block to the cache before returning it.
	_, err = s.BlockCache.Put(*inv, &CacheableBlock{Block: foundBlock})
	if err != nil {
		log.Warnf("couldn't write block to cache: %v", err)
	}

	return foundBlock, nil
}

// sendTransaction sends a transaction to all peers. It returns an error if any
// peer rejects the transaction.
//
// TODO: Better privacy by sending to only one random peer and watching
// propagation, requires better peer selection support in query API.
//
// TODO(wilmer): Move to pushtx package after introducing a query package. This
// cannot be done at the moment due to circular dependencies.
func (s *ChainService) sendTransaction(tx *wire.MsgTx, options ...QueryOption) error {
	// Starting with the set of default options, we'll apply any specified
	// functional options to the query so that we can check what inv type
	// to use. Broadcast the inv to all peers, responding to any getdata
	// messages for the transaction.
	qo := defaultQueryOptions()
	qo.applyQueryOptions(options...)
	invType := wire.InvTypeWitnessTx
	if qo.encoding == wire.BaseEncoding {
		invType = wire.InvTypeTx
	}

	// Create an inv.
	txHash := tx.TxHash()
	inv := wire.NewMsgInv()
	_ = inv.AddInvVect(wire.NewInvVect(invType, &txHash))

	// We'll gather all the peers who replied to our query, along with
	// the ones who rejected it and their reason for rejecting it. We'll use
	// this to determine whether our transaction was actually rejected.
	replies := make(map[int32]struct{})
	rejections := make(map[int32]*pushtx.BroadcastError)
	rejectCodes := make(map[pushtx.BroadcastErrorCode]int)

	// closers is a map that tracks the delayed closers we need to make sure
	// the peer quit channel is closed after a timeout.
	closers := make(map[int32]*delayedCloser)

	// Send the peer query and listen for getdata.
	s.queryAllPeers(
		inv,
		func(sp *ServerPeer, resp wire.Message, quit chan<- struct{},
			peerQuit chan<- struct{}) {

			// The "closer" can be used to either close the peer
			// quit channel after a certain timeout or immediately.
			closer, ok := closers[sp.ID()]
			if !ok {
				closer = newDelayedCloser(
					peerQuit, qo.rejectTimeout,
				)
				closers[sp.ID()] = closer
			}

			switch response := resp.(type) {
			// A peer has replied with a GetData message, so we'll
			// send them the transaction.
			case *wire.MsgGetData:
				for _, vec := range response.InvList {
					if vec.Hash == txHash {
						sp.QueueMessageWithEncoding(
							tx, nil, qo.encoding,
						)

						// Peers might send the INV
						// request multiple times, we
						// need to de-duplicate them
						// using a map.
						replies[sp.ID()] = struct{}{}

						// Okay, so the peer responded
						// with an INV message, and we
						// sent out the TX. If we never
						// hear anything back from the
						// peer it means they accepted
						// the tx. If we get a reject,
						// things are clear as well. But
						// what if they are just slow to
						// respond? We'll give them
						// another bit of time to
						// respond.
						closer.closeEventually(s.quit)
					}
				}

			// A peer has rejected our transaction for whatever
			// reason. Rather than returning to the caller upon the
			// first rejection, we'll gather them all to determine
			// whether it is critical/fatal.
			case *wire.MsgReject:
				// Ensure this rejection is for the transaction
				// we're attempting to broadcast.
				if response.Hash != txHash {
					return
				}

				broadcastErr := pushtx.ParseBroadcastError(
					response, sp.Addr(),
				)
				rejections[sp.ID()] = broadcastErr
				rejectCodes[broadcastErr.Code]++

				log.Debugf("Transaction %v rejected by peer "+
					"%v: code = %v, reason = %q", txHash,
					sp.Addr(), broadcastErr.Code,
					broadcastErr.Reason)

				// A reject message is final, so we can close
				// the peer quit channel now, we don't expect
				// any further messages.
				closer.closeNow()
			}
		},
		append(
			[]QueryOption{Timeout(s.broadcastTimeout)},
			options...,
		)...,
	)

	// If none of our peers replied to our query, we'll avoid returning an
	// error as the reliable broadcaster will take care of broadcasting this
	// transaction upon every block connected/disconnected.
	if len(replies) == 0 {
		log.Debugf("No peers replied to inv message for transaction %v",
			txHash)
		return nil
	}

	// firstRejectWithCode returns the first reject error that we have for
	// a certain error code.
	firstRejectWithCode := func(code pushtx.BroadcastErrorCode) error {
		for _, broadcastErr := range rejections {
			if broadcastErr.Code == code {
				return broadcastErr
			}
		}

		// We can't really get here unless something is totally wrong in
		// the above error mapping code.
		return fmt.Errorf("invalid error mapping")
	}

	// If all of our peers who replied to our query also rejected our
	// transaction, we'll deem that there was actually something wrong with
	// it, so we'll return the most rejected error between all of our peers.
	log.Debugf("Got replies from %d peers and %d rejections", len(replies),
		len(rejections))
	if len(replies) == len(rejections) {
		log.Warnf("All peers rejected transaction %v checking errors",
			txHash)

		// First, find the reject code that was returned most often.
		var (
			mostRejectedCount = 0
			mostRejectedCode  pushtx.BroadcastErrorCode
		)
		for code, count := range rejectCodes {
			if count > mostRejectedCount {
				mostRejectedCount = count
				mostRejectedCode = code
			}
		}

		// Then return the first error we have for that code (it doesn't
		// really matter which one, as long as our error code parsing is
		// correct).
		return firstRejectWithCode(mostRejectedCode)
	}

	// We did get some rejections, but not from all peers. Perhaps that's
	// due to some peers responding too slowly. Or it could also be a
	// malicious peer trying to block us from publishing a TX. That's why
	// we want to check if more than 60% of the peers (by default) that
	// replied in time also sent a reject, we can be pretty certain that
	// this TX is probably invalid.
	if len(rejections) > 0 {
		numInvalid := float32(rejectCodes[pushtx.Invalid])
		numPeersResponded := float32(len(replies))

		log.Debugf("Of %d peers that replied, %d think the TX is "+
			"invalid", numPeersResponded, numInvalid)

		// 60% or more (by default) of the peers declared this TX as
		// invalid.
		if numInvalid/numPeersResponded >= qo.invalidTxThreshold {
			log.Warnf("Threshold of %d reached (%d out of %d "+
				"peers), declaring TX %v as invalid",
				qo.invalidTxThreshold, numInvalid,
				numPeersResponded, txHash)

			return firstRejectWithCode(pushtx.Invalid)
		}
	}

	return nil
}

// delayedCloser is a struct that makes sure a subject channel is closed at some
// point, either after a delay or immediately.
type delayedCloser struct {
	subject chan<- struct{}
	timeout time.Duration
	once    sync.Once
}

// newDelayedCloser creates a new delayed closer for the given subject channel.
func newDelayedCloser(subject chan<- struct{},
	timeout time.Duration) *delayedCloser {

	return &delayedCloser{
		subject: subject,
		timeout: timeout,
	}
}

// closeEventually closes the subject channel after the configured timeout or
// immediately if the quit channel is closed.
func (t *delayedCloser) closeEventually(quit chan struct{}) {
	go func() {
		defer t.closeNow()

		select {
		case <-time.After(t.timeout):
		case <-quit:
		}
	}()
}

// closeNow immediately closes the subject channel. This can safely be called
// multiple times as it will only attempt to close the channel at most once.
func (t *delayedCloser) closeNow() {
	t.once.Do(func() {
		close(t.subject)
	})
}<|MERGE_RESOLUTION|>--- conflicted
+++ resolved
@@ -7,29 +7,17 @@
 	"sync"
 	"time"
 
-<<<<<<< HEAD
 	"github.com/ltcsuite/ltcd/blockchain"
 	"github.com/ltcsuite/ltcd/chaincfg/chainhash"
 	"github.com/ltcsuite/ltcd/ltcutil"
 	"github.com/ltcsuite/ltcd/ltcutil/gcs"
 	"github.com/ltcsuite/ltcd/ltcutil/gcs/builder"
 	"github.com/ltcsuite/ltcd/wire"
+	"github.com/ltcsuite/neutrino/banman"
 	"github.com/ltcsuite/neutrino/cache"
 	"github.com/ltcsuite/neutrino/filterdb"
 	"github.com/ltcsuite/neutrino/pushtx"
-=======
-	"github.com/btcsuite/btcd/blockchain"
-	"github.com/btcsuite/btcd/btcutil"
-	"github.com/btcsuite/btcd/btcutil/gcs"
-	"github.com/btcsuite/btcd/btcutil/gcs/builder"
-	"github.com/btcsuite/btcd/chaincfg/chainhash"
-	"github.com/btcsuite/btcd/wire"
-	"github.com/lightninglabs/neutrino/banman"
-	"github.com/lightninglabs/neutrino/cache"
-	"github.com/lightninglabs/neutrino/filterdb"
-	"github.com/lightninglabs/neutrino/pushtx"
-	"github.com/lightninglabs/neutrino/query"
->>>>>>> 42a196fa
+	"github.com/ltcsuite/neutrino/query"
 )
 
 var (
@@ -846,43 +834,7 @@
 	getData := wire.NewMsgGetData()
 	_ = getData.AddInvVect(inv)
 
-<<<<<<< HEAD
-	// The block is only updated from the checkResponse function argument,
-	// which is always called single-threadedly. We don't check the block
-	// until after the query is finished, so we can just write to it
-	// naively.
 	var foundBlock *ltcutil.Block
-	s.queryPeers(
-		// Send a wire.GetDataMsg
-		getData,
-
-		// Check responses and if we get one that matches, end the
-		// query early.
-		func(sp *ServerPeer, resp wire.Message,
-			quit chan<- struct{}) {
-			switch response := resp.(type) {
-			// We're only interested in "block" messages.
-			case *wire.MsgBlock:
-				// Only keep this going if we haven't already
-				// found a block, or we risk closing an already
-				// closed channel.
-				if foundBlock != nil {
-					return
-				}
-
-				// If this isn't our block, ignore it.
-				if response.BlockHash() != blockHash {
-					return
-				}
-				block := ltcutil.NewBlock(response)
-
-				// Only set height if ltcutil hasn't
-				// automagically put one in.
-				if block.Height() == ltcutil.BlockHeightUnknown {
-					block.SetHeight(int32(height))
-				}
-=======
-	var foundBlock *btcutil.Block
 
 	// handleResp will be called for each message received from a peer. It
 	// will be used to signal to the work manager whether progress has been
@@ -899,16 +851,15 @@
 		if !ok {
 			return noProgress
 		}
->>>>>>> 42a196fa
 
 		// If this isn't the block we asked for, ignore it.
 		if response.BlockHash() != blockHash {
 			return noProgress
 		}
-		block := btcutil.NewBlock(response)
+		block := ltcutil.NewBlock(response)
 
 		// Only set height if btcutil hasn't automagically put one in.
-		if block.Height() == btcutil.BlockHeightUnknown {
+		if block.Height() == ltcutil.BlockHeightUnknown {
 			block.SetHeight(int32(height))
 		}
 
