package neutrino_test

import (
	"bytes"
	"encoding/hex"
	"fmt"
	"io"
	"io/ioutil"
	"os"
	"reflect"
	"runtime"
	"strings"
	"sync"
	"testing"
	"time"

	"github.com/btcsuite/btclog"
	"github.com/ltcsuite/ltcd/btcec/v2"
	"github.com/ltcsuite/ltcd/btcjson"
	"github.com/ltcsuite/ltcd/chaincfg"
	"github.com/ltcsuite/ltcd/chaincfg/chainhash"
	"github.com/ltcsuite/ltcd/integration/rpctest"
	"github.com/ltcsuite/ltcd/ltcutil"
	"github.com/ltcsuite/ltcd/ltcutil/gcs/builder"
	"github.com/ltcsuite/ltcd/rpcclient"
	"github.com/ltcsuite/ltcd/txscript"
	"github.com/ltcsuite/ltcd/wire"
	"github.com/ltcsuite/ltcwallet/wallet/txauthor"
	"github.com/ltcsuite/ltcwallet/walletdb"
	_ "github.com/ltcsuite/ltcwallet/walletdb/bdb"
	"github.com/ltcsuite/neutrino"
	"github.com/ltcsuite/neutrino/banman"
	"github.com/ltcsuite/neutrino/headerfs"
)

var (
	// Try btclog.LevelInfo for output like you'd see in normal operation,
	// or btclog.LevelTrace to help debug code. Anything but
	// btclog.LevelOff turns on log messages from the tests themselves as
	// well. Keep in mind some log messages may not appear in order due to
	// use of multiple query goroutines in the tests.
	logLevel    = btclog.LevelOff
	syncTimeout = 30 * time.Second
	syncUpdate  = time.Second

	dbOpenTimeout = time.Second * 10

	// Don't set this too high for your platform, or the tests will miss
	// messages.
	// TODO: Make this a benchmark instead.
	// TODO: Implement load limiting for both outgoing and incoming
	// messages.
	numQueryThreads = 20
	queryOptions    = []neutrino.QueryOption{}

	// The logged sequence of events we want to see. The value of i
	// represents the block for which a loop is generating a log entry,
	// given for readability only.
	// "bc":	OnBlockConnected
	// "fc" xx:	OnFilteredBlockConnected with xx (uint8) relevant TXs
	// "rv":	OnRecvTx
	// "rd":	OnRedeemingTx
	// "bd":	OnBlockDisconnected
	// "fd":	OnFilteredBlockDisconnected.
	wantLog = func() []byte {
		var log []byte
		for i := 1096; i <= 1100; i++ {
			// FilteredBlockConnected
			log = append(log, []byte("fc")...)
			// 0 relevant TXs
			log = append(log, 0x00)
			// BlockConnected
			log = append(log, []byte("bc")...)
		}
		// Block with one relevant (receive) transaction
		log = append(log, []byte("rvfc")...)
		log = append(log, 0x01)
		log = append(log, []byte("bc")...)
		// 124 blocks with nothing
		for i := 1102; i <= 1225; i++ {
			log = append(log, []byte("fc")...)
			log = append(log, 0x00)
			log = append(log, []byte("bc")...)
		}
		// Block with 1 redeeming transaction
		log = append(log, []byte("rdfc")...)
		log = append(log, 0x01)
		log = append(log, []byte("bc")...)
		// Block with nothing
		log = append(log, []byte("fc")...)
		log = append(log, 0x00)
		log = append(log, []byte("bc")...)
		// Update with rewind - rewind back to 1095, add another address,
		// and see more interesting transactions.
		for i := 1227; i >= 1096; i-- {
			// BlockDisconnected and FilteredBlockDisconnected
			log = append(log, []byte("bdfd")...)
		}
		// Forward to 1100
		for i := 1096; i <= 1100; i++ {
			// FilteredBlockConnected
			log = append(log, []byte("fc")...)
			// 0 relevant TXs
			log = append(log, 0x00)
			// BlockConnected
			log = append(log, []byte("bc")...)
		}
		// Block with two relevant (receive) transactions
		log = append(log, []byte("rvrvfc")...)
		log = append(log, 0x02)
		log = append(log, []byte("bc")...)
		// 124 blocks with nothing
		for i := 1102; i <= 1225; i++ {
			log = append(log, []byte("fc")...)
			log = append(log, 0x00)
			log = append(log, []byte("bc")...)
		}
		// 2 blocks with 1 redeeming transaction each
		for i := 1226; i <= 1227; i++ {
			log = append(log, []byte("rdfc")...)
			log = append(log, 0x01)
			log = append(log, []byte("bc")...)
		}
		// Block with nothing
		log = append(log, []byte("fc")...)
		log = append(log, 0x00)
		log = append(log, []byte("bc")...)
		// 3 block rollback
		for i := 1228; i >= 1226; i-- {
			log = append(log, []byte("fdbd")...)
		}
		// 1 block reorg with 2 redeeming transactions
		log = append(log, []byte("rdrdfc")...)
		log = append(log, 0x02)
		log = append(log, []byte("bc")...)
		// 4 block empty reorg
		for i := 1227; i <= 1230; i++ {
			log = append(log, []byte("fc")...)
			log = append(log, 0x00)
			log = append(log, []byte("bc")...)
		}
		// 5 block rollback
		for i := 1230; i >= 1226; i-- {
			log = append(log, []byte("fdbd")...)
		}
		// 2 blocks with 1 redeeming transaction each
		for i := 1226; i <= 1227; i++ {
			log = append(log, []byte("rdfc")...)
			log = append(log, 0x01)
			log = append(log, []byte("bc")...)
		}
		// 8 block rest of reorg
		for i := 1228; i <= 1235; i++ {
			log = append(log, []byte("fc")...)
			log = append(log, 0x00)
			log = append(log, []byte("bc")...)
		}
		return log
	}()

	// rescanMtx locks all the variables to which the rescan goroutine's
	// notifications write.
	rescanMtx sync.RWMutex

	// gotLog is where we accumulate the event log from the rescan. Then we
	// compare it to wantLog to see if the series of events the rescan saw
	// happened as expected.
	gotLog []byte

	// curBlockHeight lets the rescan goroutine track where it thinks the
	// chain is based on OnBlockConnected and OnBlockDisconnected.
	curBlockHeight int32

	// curFilteredBlockHeight lets the rescan goroutine track where it
	// thinks the chain is based on OnFilteredBlockConnected and
	// OnFilteredBlockDisconnected.
	curFilteredBlockHeight int32

	// ourKnownTxsByBlock lets the rescan goroutine keep track of
	// transactions we're interested in that are in the blockchain we're
	// following as signalled by OnBlockConnected, OnBlockDisconnected,
	// OnRecvTx, and OnRedeemingTx.
	ourKnownTxsByBlock = make(map[chainhash.Hash][]*ltcutil.Tx)

	// ourKnownTxsByFilteredBlock lets the rescan goroutine keep track of
	// transactions we're interested in that are in the blockchain we're
	// following as signalled by OnFilteredBlockConnected and
	// OnFilteredBlockDisconnected.
	ourKnownTxsByFilteredBlock = make(map[chainhash.Hash][]*ltcutil.Tx)
)

// secSource is an implementation of btcwallet/txauthor/SecretsSource that
// stores WitnessPubKeyHash addresses.
type secSource struct {
	keys    map[string]*btcec.PrivateKey
	scripts map[string]*[]byte
	params  *chaincfg.Params
}

func (s *secSource) add(privKey *btcec.PrivateKey) (ltcutil.Address, error) {
	pubKeyHash := ltcutil.Hash160(privKey.PubKey().SerializeCompressed())
	addr, err := ltcutil.NewAddressWitnessPubKeyHash(pubKeyHash, s.params)
	if err != nil {
		return nil, err
	}
	script, err := txscript.PayToAddrScript(addr)
	if err != nil {
		return nil, err
	}
	s.keys[addr.String()] = privKey
	s.scripts[addr.String()] = &script
	_, addrs, _, err := txscript.ExtractPkScriptAddrs(script, s.params)
	if err != nil {
		return nil, err
	}
	if addrs[0].String() != addr.String() {
		return nil, fmt.Errorf("Encoded and decoded addresses don't "+
			"match. Encoded: %s, decoded: %s", addr, addrs[0])
	}
	return addr, nil
}

// GetKey is required by the txscript.KeyDB interface.
func (s *secSource) GetKey(addr ltcutil.Address) (*btcec.PrivateKey, bool,
	error) {

	privKey, ok := s.keys[addr.String()]
	if !ok {
		return nil, true, fmt.Errorf("No key for address %s", addr)
	}
	return privKey, true, nil
}

// GetScript is required by the txscript.ScriptDB interface.
func (s *secSource) GetScript(addr ltcutil.Address) ([]byte, error) {
	script, ok := s.scripts[addr.String()]
	if !ok {
		return nil, fmt.Errorf("No script for address %s", addr)
	}
	return *script, nil
}

// ChainParams is required by the SecretsSource interface.
func (s *secSource) ChainParams() *chaincfg.Params {
	return s.params
}

func newSecSource(params *chaincfg.Params) *secSource {
	return &secSource{
		keys:    make(map[string]*btcec.PrivateKey),
		scripts: make(map[string]*[]byte),
		params:  params,
	}
}

type neutrinoHarness struct {
	h1, h2, h3 *rpctest.Harness
	svc        *neutrino.ChainService
}

type syncTestCase struct {
	name string
	test func(harness *neutrinoHarness, t *testing.T)
}

var testCases = []*syncTestCase{
	{
		name: "initial sync",
		test: testInitialSync,
	},
	{
		name: "one-shot rescan",
		test: testRescan,
	},
	{
		name: "start long-running rescan",
		test: testStartRescan,
	},
	{
		name: "test blocks and filters in random order",
		test: testRandomBlocks,
	},
	{
		name: "check long-running rescan results",
		test: testRescanResults,
	},
}

// Make sure the client synchronizes with the correct node.
func testInitialSync(harness *neutrinoHarness, t *testing.T) {
	err := waitForSync(t, harness.svc, harness.h1)
	if err != nil {
		t.Fatalf("Couldn't sync ChainService: %s", err)
	}
}

// Variables used to track state between multiple rescan tests.
var (
	quitRescan                chan struct{}
	errChan                   <-chan error
	rescan                    *neutrino.Rescan
	startBlock                headerfs.BlockStamp
	secSrc                    *secSource
	addr1, addr2, addr3       ltcutil.Address
	script1, script2, script3 []byte
	tx1, tx2                  *wire.MsgTx
	ourOutPoint               wire.OutPoint
)

// testRescan tests several rescan modes. This should be broken up into
// smaller tests.
func testRescan(harness *neutrinoHarness, t *testing.T) {
	// Generate an address and send it some coins on the h1 chain. We use
	// this to test rescans and notifications.
	modParams := harness.svc.ChainParams()
	secSrc = newSecSource(&modParams)

	newPkScript := func() (ltcutil.Address, []byte, *wire.TxOut) {
		t.Helper()

		privKey, err := btcec.NewPrivateKey()
		if err != nil {
			t.Fatalf("Couldn't generate private key: %s", err)
		}
		addr, err := secSrc.add(privKey)
		if err != nil {
			t.Fatalf("Couldn't create address from key: %s", err)
		}
		script, err := secSrc.GetScript(addr)
		if err != nil {
			t.Fatalf("Couldn't create script from address: %s", err)
		}
		return addr, script, &wire.TxOut{
			PkScript: script,
			Value:    1000000000,
		}
	}

	createTx := func(txOuts ...*wire.TxOut) *wire.MsgTx {
		t.Helper()

		// Fee rate is satoshis per byte
		tx, err := harness.h1.CreateTransaction(
			txOuts, 1000, true,
		)
		if err != nil {
			t.Fatalf("Couldn't create transaction from script: %s", err)
		}
		_, err = harness.h1.Client.SendRawTransaction(tx, true)
		if err != nil {
			t.Fatalf("Unable to send raw transaction to node: %s", err)
		}
		return tx
	}

	var out1, out2 *wire.TxOut

	// Avoid zero-values with a dummy index at vout 0.
	_, _, out0 := newPkScript()
	addr1, script1, out1 = newPkScript()
	tx1 = createTx(out0, out1)

	addr2, script2, out2 = newPkScript()
	tx2 = createTx(out2)

	blockHashes, err := harness.h1.Client.Generate(1)
	if err != nil {
		t.Fatalf("Couldn't generate/submit block: %s", err)
	}
	err = waitForSync(t, harness.svc, harness.h1)
	if err != nil {
		t.Fatalf("Couldn't sync ChainService: %s", err)
	}

	ourOutPoint = wire.OutPoint{
		Hash:  tx1.TxHash(),
		Index: 1,
	}
	spendReport, err := harness.svc.GetUtxo(
		neutrino.WatchInputs(neutrino.InputWithScript{
			PkScript: script1,
			OutPoint: ourOutPoint,
		}),
		neutrino.StartBlock(&headerfs.BlockStamp{Height: 1101}),
	)
	if err != nil {
		t.Fatalf("Couldn't get UTXO %s: %s", ourOutPoint, err)
	}
	if !bytes.Equal(spendReport.Output.PkScript, script1) {
		t.Fatalf("UTXO's script doesn't match expected script for %s",
			ourOutPoint)
	}
	if *spendReport.BlockHash != *blockHashes[0] {
		t.Fatalf("UTXO's block hash is wrong")
	}
	if spendReport.BlockHeight == 0 {
		t.Fatalf("UTXO's block height field not set")
	}
	if spendReport.BlockIndex < 1 || spendReport.BlockIndex > 2 {
		t.Fatalf("UTXO at unexpeced block index %d", spendReport.BlockIndex)
	}
}

func testStartRescan(harness *neutrinoHarness, t *testing.T) {
	// Start a rescan with notifications in another goroutine. We'll kill
	// it with a quit channel at the end and make sure we got the expected
	// results.
	quitRescan = make(chan struct{})
	startBlock = headerfs.BlockStamp{Height: 1095}
	rescan, errChan = startRescan(t, harness.svc, addr1, &startBlock,
		quitRescan)
	err := waitForSync(t, harness.svc, harness.h1)
	if err != nil {
		checkErrChan(t, errChan)
		t.Fatalf("Couldn't sync ChainService: %s", err)
	}
	numTXs, _, err := checkRescanStatus()
	if err != nil {
		checkErrChan(t, errChan)
		t.Fatalf("Checking rescan status failed: %s", err)
	}
	if numTXs != 1 {
		t.Fatalf("Wrong number of relevant transactions. Want: 1, got:"+
			" %d", numTXs)
	}

	// Generate 124 blocks on h1 to make sure it reorgs the other nodes.
	// Ensure the ChainService instance stays caught up.
	harness.h1.Client.Generate(124)
	err = waitForSync(t, harness.svc, harness.h1)
	if err != nil {
		checkErrChan(t, errChan)
		t.Fatalf("Couldn't sync ChainService: %s", err)
	}

	// Connect/sync/disconnect h2 to make it reorg to the h1 chain.
	err = csd([]*rpctest.Harness{harness.h1, harness.h2})
	if err != nil {
		checkErrChan(t, errChan)
		t.Fatalf("Couldn't sync h2 to h1: %s", err)
	}

	// Spend the outputs we sent ourselves over two blocks.
<<<<<<< HEAD
	inSrc := func(tx wire.MsgTx) func(target ltcutil.Amount) (
		total ltcutil.Amount, inputs []*wire.TxIn,
		inputValues []ltcutil.Amount, scripts [][]byte, err error) {
=======
	inSrc := func(tx wire.MsgTx) func(target btcutil.Amount) (
		total btcutil.Amount, inputs []*wire.TxIn,
		inputValues []btcutil.Amount, scripts [][]byte, err error) {

>>>>>>> 42a196fa
		ourIndex := 1 << 30 // Should work on 32-bit systems
		for i, txo := range tx.TxOut {
			if bytes.Equal(txo.PkScript, script1) ||
				bytes.Equal(txo.PkScript, script2) {

				ourIndex = i
			}
		}
<<<<<<< HEAD
		return func(target ltcutil.Amount) (total ltcutil.Amount,
			inputs []*wire.TxIn, inputValues []ltcutil.Amount,
			scripts [][]byte, err error) {
=======
		return func(target btcutil.Amount) (btcutil.Amount,
			[]*wire.TxIn, []btcutil.Amount,
			[][]byte, error) {

>>>>>>> 42a196fa
			if ourIndex == 1<<30 {
				err = fmt.Errorf("Couldn't find our address " +
					"in the passed transaction's outputs.")
				return 0, nil, nil, nil, err
			}
			total := target
			inputs := []*wire.TxIn{
				{
					PreviousOutPoint: wire.OutPoint{
						Hash:  tx.TxHash(),
						Index: uint32(ourIndex),
					},
				},
			}
<<<<<<< HEAD
			inputValues = []ltcutil.Amount{
				ltcutil.Amount(tx.TxOut[ourIndex].Value)}
			scripts = [][]byte{tx.TxOut[ourIndex].PkScript}
			err = nil
			return
=======
			inputValues := []btcutil.Amount{
				btcutil.Amount(tx.TxOut[ourIndex].Value),
			}
			scripts := [][]byte{tx.TxOut[ourIndex].PkScript}

			return total, inputs, inputValues, scripts, nil
>>>>>>> 42a196fa
		}
	}

	// waitTx will poll for a transaction to appear on given node for up to
	// 5 seconds.
	waitTx := func(node *rpcclient.Client, hash chainhash.Hash) {
		t.Helper()
		exitTimer := time.NewTimer(5 * time.Second)
		defer exitTimer.Stop()
		for {
			<-time.After(200 * time.Millisecond)

			select {
			case <-exitTimer.C:
				t.Fatalf("Timeout waiting to see transaction.")
			default:
			}

			if _, err := node.GetRawTransaction(&hash); err != nil {
				continue
			}

			return
		}
	}

	// Create another address to send to so we don't trip the rescan with
	// the old address and we can test monitoring both OutPoint usage and
	// receipt by addresses.
	privKey3, err := btcec.NewPrivateKey()
	if err != nil {
		t.Fatalf("Couldn't generate private key: %s", err)
	}
	addr3, err = secSrc.add(privKey3)
	if err != nil {
		t.Fatalf("Couldn't create address from key: %s", err)
	}
	script3, err = secSrc.GetScript(addr3)
	if err != nil {
		t.Fatalf("Couldn't create script from address: %s", err)
	}
	out3 := wire.TxOut{
		PkScript: script3,
		Value:    500000000,
	}
	// Spend the first transaction and mine a block.
	authTx1, err := txauthor.NewUnsignedTransaction(
		[]*wire.TxOut{
			&out3,
		},
		// Fee rate is satoshis per kilobyte
		1024000,
		inSrc(*tx1),
		&txauthor.ChangeSource{
			NewScript: func() ([]byte, error) {
				return script3, nil
			},
			ScriptSize: len(script3),
		},
	)
	if err != nil {
		t.Fatalf("Couldn't create unsigned transaction: %s", err)
	}
	err = authTx1.AddAllInputScripts(secSrc)
	if err != nil {
		t.Fatalf("Couldn't sign transaction: %s", err)
	}
	banPeer(t, harness.svc, harness.h2)
	err = harness.svc.SendTransaction(authTx1.Tx)
	if err != nil && !strings.Contains(err.Error(), "already have") {
		t.Fatalf("Unable to send transaction to network: %s", err)
	}
	// SendTransaction does not know when the MsgTx was actually sent, only
	// that a getdata request was received and a MsgTx queued to send.
	waitTx(harness.h1.Client, authTx1.Tx.TxHash())
	_, err = harness.h1.Client.Generate(1)
	if err != nil {
		t.Fatalf("Couldn't generate/submit block: %s", err)
	}
	err = waitForSync(t, harness.svc, harness.h1)
	if err != nil {
		checkErrChan(t, errChan)
		t.Fatalf("Couldn't sync ChainService: %s", err)
	}
	numTXs, _, err = checkRescanStatus()
	if err != nil {
		checkErrChan(t, errChan)
		t.Fatalf("Checking rescan status failed: %s", err)
	}
	if numTXs != 2 {
		t.Fatalf("Wrong number of relevant transactions. Want: 2, got:"+
			" %d", numTXs)
	}
	// Spend the second transaction and mine a block.
	authTx2, err := txauthor.NewUnsignedTransaction(
		[]*wire.TxOut{
			&out3,
		},
		// Fee rate is satoshis per kilobyte
		1024000,
		inSrc(*tx2),
		&txauthor.ChangeSource{
			NewScript: func() ([]byte, error) {
				return script3, nil
			},
			ScriptSize: len(script3),
		},
	)
	if err != nil {
		t.Fatalf("Couldn't create unsigned transaction: %s", err)
	}
	err = authTx2.AddAllInputScripts(secSrc)
	if err != nil {
		t.Fatalf("Couldn't sign transaction: %s", err)
	}
	banPeer(t, harness.svc, harness.h2)
	err = harness.svc.SendTransaction(authTx2.Tx)
	if err != nil && !strings.Contains(err.Error(), "already have") {
		t.Fatalf("Unable to send transaction to network: %s", err)
	}
	waitTx(harness.h1.Client, authTx2.Tx.TxHash())
	_, err = harness.h1.Client.Generate(1)
	if err != nil {
		t.Fatalf("Couldn't generate/submit block: %s", err)
	}
	err = waitForSync(t, harness.svc, harness.h1)
	if err != nil {
		checkErrChan(t, errChan)
		t.Fatalf("Couldn't sync ChainService: %s", err)
	}
	numTXs, _, err = checkRescanStatus()
	if err != nil {
		checkErrChan(t, errChan)
		t.Fatalf("Checking rescan status failed: %s", err)
	}
	if numTXs != 2 {
		t.Fatalf("Wrong number of relevant transactions. Want: 2, got:"+
			" %d", numTXs)
	}

	// Update the filter with the second address, and we should have 2 more
	// relevant transactions.
	err = rescan.Update(neutrino.AddAddrs(addr2), neutrino.Rewind(1095))
	if err != nil {
		t.Fatalf("Couldn't update the rescan filter: %s", err)
	}
	err = waitForSync(t, harness.svc, harness.h1)
	if err != nil {
		checkErrChan(t, errChan)
		t.Fatalf("Couldn't sync ChainService: %s", err)
	}
	numTXs, _, err = checkRescanStatus()
	if err != nil {
		checkErrChan(t, errChan)
		t.Fatalf("Checking rescan status failed: %s", err)
	}
	if numTXs != 4 {
		t.Fatalf("Wrong number of relevant transactions. Want: 4, got:"+
			" %d", numTXs)
	}

	// Generate a block with a nonstandard coinbase to generate a basic
	// filter with 0 entries.
	_, err = harness.h1.GenerateAndSubmitBlockWithCustomCoinbaseOutputs(
		[]*ltcutil.Tx{}, rpctest.BlockVersion, time.Time{},
		[]wire.TxOut{{
			Value:    0,
			PkScript: []byte{},
		}})
	if err != nil {
		t.Fatalf("Couldn't generate/submit block: %s", err)
	}
	err = waitForSync(t, harness.svc, harness.h1)
	if err != nil {
		checkErrChan(t, errChan)
		t.Fatalf("Couldn't sync ChainService: %s", err)
	}

	// Check and make sure the previous UTXO is now spent.
	spendReport, err := harness.svc.GetUtxo(
		neutrino.WatchInputs(neutrino.InputWithScript{
			PkScript: script1,
			OutPoint: ourOutPoint,
		}),
		neutrino.StartBlock(&headerfs.BlockStamp{Height: 801}),
	)
	if err != nil {
		t.Fatalf("Couldn't get UTXO %s: %s", ourOutPoint, err)
	}
	if spendReport.SpendingTx == nil {
		t.Fatalf("Unable to find initial transaction")
	}
	if spendReport.SpendingTx.TxHash() != authTx1.Tx.TxHash() {
		t.Fatalf("Redeeming transaction doesn't match expected "+
			"transaction: want %s, got %s", authTx1.Tx.TxHash(),
			spendReport.SpendingTx.TxHash())
	}
}

func fetchPrevInputScripts(block *wire.MsgBlock, client *rpctest.Harness) ([][]byte, error) {
	var inputScripts [][]byte
	for i, tx := range block.Transactions {
		if i == 0 {
			continue
		}

		for _, txIn := range tx.TxIn {
			prevTxHash := txIn.PreviousOutPoint.Hash

			prevTx, err := client.Client.GetRawTransaction(&prevTxHash)
			if err != nil {
				return nil, err
			}

			prevIndex := txIn.PreviousOutPoint.Index
			prevOutput := prevTx.MsgTx().TxOut[prevIndex]

			inputScripts = append(inputScripts, prevOutput.PkScript)
		}
	}

	return inputScripts, nil
}

func testRescanResults(harness *neutrinoHarness, t *testing.T) {
	// Generate 5 blocks on h2 and wait for ChainService to sync to the
	// newly-best chain on h2. This will reorg the chain, including the
	// transactions broadcast earlier, so we'll have to check that the
	// rescan status has updated for the correct number of transactions.
	// However, with the addition of the reliable broadcaster, the
	// transaction will confirm once again on the h2 chain so the rescan
	// should still show the two received transactions in addition to the
	// two other transactions spending them.
	_, err := harness.h2.Client.Generate(5)
	if err != nil {
		t.Fatalf("Couldn't generate/submit blocks: %s", err)
	}
	err = waitForSync(t, harness.svc, harness.h2)
	if err != nil {
		checkErrChan(t, errChan)
		t.Fatalf("Couldn't sync ChainService: %s", err)
	}
	numTXs, _, err := checkRescanStatus()
	if err != nil {
		checkErrChan(t, errChan)
		t.Fatalf("Checking rescan status failed: %s", err)
	}
	if numTXs != 4 {
		t.Fatalf("Wrong number of relevant transactions. Want: 4, got:"+
			" %d", numTXs)
	}

	// Generate 7 blocks on h1 and wait for ChainService to sync to the
	// newly-best chain on h1.
	_, err = harness.h1.Client.Generate(7)
	if err != nil {
		t.Fatalf("Couldn't generate/submit block: %s", err)
	}
	err = waitForSync(t, harness.svc, harness.h1)
	if err != nil {
		checkErrChan(t, errChan)
		t.Fatalf("Couldn't sync ChainService: %s", err)
	}
	numTXs, _, err = checkRescanStatus()
	if err != nil {
		checkErrChan(t, errChan)
		t.Fatalf("Checking rescan status failed: %s", err)
	}
	if numTXs != 4 {
		t.Fatalf("Wrong number of relevant transactions. Want: 4, got:"+
			" %d", numTXs)
	}

	if !bytes.Equal(wantLog, gotLog) {
		leastBytes := len(wantLog)
		if len(gotLog) < leastBytes {
			leastBytes = len(gotLog)
		}
		diffIndex := 0
		for i := 0; i < leastBytes; i++ {
			if wantLog[i] != gotLog[i] {
				diffIndex = i
				break
			}
		}
		t.Fatalf("Rescan event logs differ starting at %d.\nWant: %v\n"+
			"Got:  %v\nDifference - want: %v\nDifference -- got: "+
			"%v", diffIndex, wantLog, gotLog, wantLog[diffIndex:],
			gotLog[diffIndex:])
	}

	// Connect h1 and h2, wait for them to synchronize and check for the
	// ChainService synchronization status.
	err = rpctest.ConnectNode(harness.h1, harness.h2)
	if err != nil {
		t.Fatalf("Couldn't connect h1 to h2: %s", err)
	}

	err = rpctest.JoinNodes([]*rpctest.Harness{harness.h1, harness.h2},
		rpctest.Blocks)
	if err != nil {
		t.Fatalf("Couldn't sync h1 and h2: %s", err)
	}

	err = waitForSync(t, harness.svc, harness.h1)
	if err != nil {
		t.Fatalf("Couldn't sync ChainService: %s", err)
	}

	// Now generate a bunch of blocks on each while they're connected,
	// triggering many tiny reorgs, and wait for sync again. The end result
	// is somewhat random, depending on how quickly the nodes process each
	// other's notifications vs finding new blocks, but the two nodes should
	// remain fully synchronized with each other at the end.
	go harness.h2.Client.Generate(75)
	harness.h1.Client.Generate(50)

	err = rpctest.JoinNodes([]*rpctest.Harness{harness.h1, harness.h2},
		rpctest.Blocks)
	if err != nil {
		t.Fatalf("Couldn't sync h1 and h2: %s", err)
	}

	// We increase the timeout because running on Travis with race
	// detection enabled can make this pretty slow.
	syncTimeout *= 2
	err = waitForSync(t, harness.svc, harness.h1)
	if err != nil {
		checkErrChan(t, errChan)
		t.Fatalf("Couldn't sync ChainService: %s", err)
	}

	close(quitRescan)
	err = <-errChan
	quitRescan = nil
	if err != neutrino.ErrRescanExit {
		t.Fatalf("Rescan ended with error: %s", err)
	}

	// Immediately try to add a new update to the rescan that was just shut
	// down. This should fail as it is no longer running.
	rescan.WaitForShutdown()
	err = rescan.Update(neutrino.AddAddrs(addr2), neutrino.Rewind(1095))
	if err == nil {
		t.Fatalf("Expected update call to fail, it did not")
	}
}

// testRandomBlocks goes through all blocks in random order and ensures we can
// correctly get cfilters from them. It uses numQueryThreads goroutines running
// at the same time to go through this. 50 is comfortable on my somewhat dated
// laptop with default query optimization settings.
// TODO: Make this a benchmark instead.
func testRandomBlocks(harness *neutrinoHarness, t *testing.T) {
	var haveBest *headerfs.BlockStamp
	haveBest, err := harness.svc.BestBlock()
	if err != nil {
		t.Fatalf("Couldn't get best snapshot from ChainService: %s", err)
	}
	// Keep track of an error channel with enough buffer space to track one
	// error per block.
	errChan := make(chan error, haveBest.Height)
	// Test getting all of the blocks and filters.
	var wg sync.WaitGroup
	workerQueue := make(chan struct{}, numQueryThreads)
	for i := int32(1); i <= haveBest.Height; i++ {
		wg.Add(1)
		height := uint32(i)
		// Wait until there's room in the worker queue.
		workerQueue <- struct{}{}
		go func() {
			// On exit, open a spot in workerQueue and tell the
			// wait group we're done.
			defer func() {
				<-workerQueue
			}()
			defer wg.Done()
			// Get block header from database.
			blockHeader, err := harness.svc.BlockHeaders.
				FetchHeaderByHeight(height)
			if err != nil {
				errChan <- fmt.Errorf("Couldn't get block "+
					"header by height %d: %s", height, err)
				return
			}
			blockHash := blockHeader.BlockHash()
			// Get block via RPC.
			wantBlock, err := harness.h1.Client.GetBlock(&blockHash)
			if err != nil {
				errChan <- fmt.Errorf("Couldn't get block %d "+
					"(%s) by RPC", height, blockHash)
				return
			}
			// Get block from network.
			haveBlock, err := harness.svc.GetBlock(
				blockHash, queryOptions...,
			)
			if err != nil {
				errChan <- err
				return
			}
			if haveBlock == nil {
				errChan <- fmt.Errorf("Couldn't get block %d "+
					"(%s) from network", height, blockHash)
				return
			}
			// Check that network and RPC blocks match.
			if !reflect.DeepEqual(
				*haveBlock.MsgBlock(), *wantBlock,
			) {

				errChan <- fmt.Errorf("Block from network "+
					"doesn't match block from RPC. Want: "+
					"%s, RPC: %s, network: %s", blockHash,
					wantBlock.BlockHash(),
					haveBlock.MsgBlock().BlockHash())
				return
			}
			// Check that block height matches what we have.
			if height != uint32(haveBlock.Height()) {
				errChan <- fmt.Errorf("Block height from "+
					"network doesn't match expected "+
					"height. Want: %v, network: %v",
					height, haveBlock.Height())
				return
			}
			// Get basic cfilter from network.
			haveFilter, err := harness.svc.GetCFilter(blockHash,
				wire.GCSFilterRegular, queryOptions...)
			if err != nil {
				errChan <- err
				return
			}
			// Get basic cfilter from RPC.
			wantFilter, err := harness.h1.Client.GetCFilter(
				&blockHash, wire.GCSFilterRegular)
			if err != nil {
				errChan <- fmt.Errorf("Couldn't get basic "+
					"filter for block %d (%s) via RPC: %s",
					height, blockHash, err)
				return
			}
			// Check that network and RPC cfilters match.
			var haveBytes []byte
			if haveFilter != nil {
				haveBytes, err = haveFilter.NBytes()
				if err != nil {
					errChan <- fmt.Errorf("Couldn't get "+
						"basic filter for block %d "+
						"(%s) via P2P: %s", height,
						blockHash, err)
					return
				}
			}
			if !bytes.Equal(haveBytes, wantFilter.Data) {
				errChan <- fmt.Errorf("Basic filter from P2P "+
					"network/DB doesn't match RPC value "+
					"for block %d (%s):\nRPC: %s\nNet: %s",
					height, blockHash,
					hex.EncodeToString(wantFilter.Data),
					hex.EncodeToString(haveBytes))
				return
			}

			inputScripts, err := fetchPrevInputScripts(
				haveBlock.MsgBlock(),
				harness.h1,
			)
			if err != nil {
				errChan <- fmt.Errorf("unable to create prev "+
					"input scripts: %v", err)
				return
			}

			// Calculate basic filter from block.
			calcFilter, err := builder.BuildBasicFilter(
				haveBlock.MsgBlock(), inputScripts,
			)
			if err != nil {
				errChan <- fmt.Errorf("Couldn't build basic "+
					"filter for block %d (%s): %s", height,
					blockHash, err)
				return
			}
			calcBytes, err := calcFilter.NBytes()
			if err != nil {
				errChan <- fmt.Errorf("Couldn't get bytes from"+
					" calculated basic filter for block "+
					"%d (%s): %s", height, blockHash, err)
			}
			// Check that the network value matches the calculated
			// value from the block.
			if !bytes.Equal(haveBytes, calcBytes) {
				errChan <- fmt.Errorf("Basic filter from P2P "+
					"network/DB doesn't match calculated "+
					"value for block %d (%s)", height,
					blockHash)
				return
			}
			// Get previous basic filter header from the database.
			prevHeader, err := harness.svc.RegFilterHeaders.
				FetchHeader(&blockHeader.PrevBlock)
			if err != nil {
				errChan <- fmt.Errorf("Couldn't get basic "+
					"filter header for block %d (%s) from "+
					"DB: %s", height-1,
					blockHeader.PrevBlock, err)
				return
			}
			// Get current basic filter header from the database.
			curHeader, err := harness.svc.RegFilterHeaders.
				FetchHeader(&blockHash)
			if err != nil {
				errChan <- fmt.Errorf("Couldn't get basic "+
					"filter header for block %d (%s) from "+
					"DB: %s", height, blockHash, err)
				return
			}
			// Check that the filter and header line up.
			calcHeader, err := builder.MakeHeaderForFilter(
				calcFilter, *prevHeader)
			if err != nil {
				errChan <- fmt.Errorf("Couldn't calculate "+
					"header for basic filter for block "+
					"%d (%s): %s", height, blockHash, err)
				return
			}
			if !bytes.Equal(curHeader[:], calcHeader[:]) {
				errChan <- fmt.Errorf("Filter header doesn't "+
					"match. Want: %s, got: %s", curHeader,
					calcHeader)
				return
			}
		}()
	}
	// Wait for all queries to finish.
	wg.Wait()
	// Close the error channel to make the error monitoring goroutine
	// finish.
	close(errChan)
	var lastErr error
	for err := range errChan {
		if err != nil {
			t.Errorf("%s", err)
			lastErr = fmt.Errorf("Couldn't validate all " +
				"blocks, filters, and filter headers.")
		}
	}
	if logLevel != btclog.LevelOff {
		t.Logf("Finished checking %d blocks and their cfilters",
			haveBest.Height)
	}
	if lastErr != nil {
		t.Fatal(lastErr)
	}
}

func TestNeutrinoSync(t *testing.T) {
	// Set up logging.
	logger := btclog.NewBackend(os.Stdout)
	chainLogger := logger.Logger("CHAIN")
	chainLogger.SetLevel(logLevel)
	neutrino.UseLogger(chainLogger)
	rpcLogger := logger.Logger("RPCC")
	rpcLogger.SetLevel(logLevel)
	rpcclient.UseLogger(rpcLogger)

	// Create a btcd SimNet node and generate 800 blocks
	h1, err := rpctest.New(
		&chaincfg.SimNetParams, nil, []string{"--txindex"}, "",
	)
	if err != nil {
		t.Fatalf("Couldn't create harness: %s", err)
	}
	defer h1.TearDown()
	err = h1.SetUp(false, 0)
	if err != nil {
		t.Fatalf("Couldn't set up harness: %s", err)
	}
	_, err = h1.Client.Generate(800)
	if err != nil {
		t.Fatalf("Couldn't generate blocks: %s", err)
	}

	// Create a second btcd SimNet node
	h2, err := rpctest.New(
		&chaincfg.SimNetParams, nil, []string{"--txindex"}, "",
	)
	if err != nil {
		t.Fatalf("Couldn't create harness: %s", err)
	}
	defer h2.TearDown()
	err = h2.SetUp(false, 0)
	if err != nil {
		t.Fatalf("Couldn't set up harness: %s", err)
	}

	// Create a third btcd SimNet node and generate 1200 blocks
	h3, err := rpctest.New(
		&chaincfg.SimNetParams, nil, []string{"--txindex"}, "",
	)
	if err != nil {
		t.Fatalf("Couldn't create harness: %s", err)
	}
	defer h3.TearDown()
	err = h3.SetUp(false, 0)
	if err != nil {
		t.Fatalf("Couldn't set up harness: %s", err)
	}
	_, err = h3.Client.Generate(1200)
	if err != nil {
		t.Fatalf("Couldn't generate blocks: %s", err)
	}

	// Connect, sync, and disconnect h1 and h2
	err = csd([]*rpctest.Harness{h1, h2})
	if err != nil {
		t.Fatalf("Couldn't connect/sync/disconnect h1 and h2: %s", err)
	}

	// Generate 300 blocks on the first node and 350 on the second
	_, err = h1.Client.Generate(300)
	if err != nil {
		t.Fatalf("Couldn't generate blocks: %s", err)
	}
	_, err = h2.Client.Generate(350)
	if err != nil {
		t.Fatalf("Couldn't generate blocks: %s", err)
	}

	// Now we have a node with 1100 blocks (h1), 1150 blocks (h2), and
	// 1200 blocks (h3). The chains of nodes h1 and h2 match up to block
	// 800. By default, a synchronizing wallet connected to all three
	// should synchronize to h3. However, we're going to take checkpoints
	// from h1 at 111, 333, 555, 777, and 999, and add those to the
	// synchronizing wallet's chain parameters so that it should
	// disconnect from h3 at block 111, and from h2 at block 555, and
	// then synchronize to block 800 from h1. Order of connection is
	// unfortunately not guaranteed, so the reorg may not happen with every
	// test.

	// Copy parameters and insert checkpoints
	modParams := chaincfg.SimNetParams
	for _, height := range []int64{111, 333, 555, 777, 999} {
		hash, err := h1.Client.GetBlockHash(height)
		if err != nil {
			t.Fatalf("Couldn't get block hash for height %d: %s",
				height, err)
		}
		modParams.Checkpoints = append(modParams.Checkpoints,
			chaincfg.Checkpoint{
				Hash:   hash,
				Height: int32(height),
			})
	}

	// Create a temporary directory, initialize an empty walletdb with an
	// SPV chain namespace, and create a configuration for the ChainService.
	tempDir, err := ioutil.TempDir("", "neutrino")
	if err != nil {
		t.Fatalf("Failed to create temporary directory: %s", err)
	}
	defer os.RemoveAll(tempDir)
	db, err := walletdb.Create(
		"bdb", tempDir+"/weks.db", true, dbOpenTimeout,
	)
	if err != nil {
		t.Fatalf("Error opening DB: %s\n", err)
	}
	defer db.Close()
	config := neutrino.Config{
		DataDir:     tempDir,
		Database:    db,
		ChainParams: modParams,
		AddPeers: []string{
			h3.P2PAddress(),
			h2.P2PAddress(),
			h1.P2PAddress(),
		},
	}

	neutrino.MaxPeers = 3
	neutrino.BanDuration = 5 * time.Second
	neutrino.QueryPeerConnectTimeout = 10 * time.Second
	svc, err := neutrino.NewChainService(config)
	if err != nil {
		t.Fatalf("Error creating ChainService: %s", err)
	}
	svc.Start()
	defer svc.Stop()

	// Create a test harness with the three nodes and the neutrino instance.
	testHarness := &neutrinoHarness{h1, h2, h3, svc}

	for _, testCase := range testCases {
		testCase := testCase
		if ok := t.Run(testCase.name, func(t *testing.T) {
			testCase.test(testHarness, t)
		}); !ok {
			break
		}
	}
}

// csd does a connect-sync-disconnect between nodes in order to support
// reorg testing. It brings up and tears down a temporary node, otherwise the
// nodes try to reconnect to each other which results in unintended reorgs.
func csd(harnesses []*rpctest.Harness) error {
	hTemp, err := rpctest.New(&chaincfg.SimNetParams, nil, nil, "")
	if err != nil {
		return err
	}
	// Tear down node at the end of the function.
	defer hTemp.TearDown()
	err = hTemp.SetUp(false, 0)
	if err != nil {
		return err
	}
	for _, harness := range harnesses {
		err = rpctest.ConnectNode(hTemp, harness)
		if err != nil {
			return err
		}
	}
	return rpctest.JoinNodes(harnesses, rpctest.Blocks)
}

// checkErrChan tries to read the passed error channel if possible and logs the
// error it found, if any. This is useful to help troubleshoot any timeouts
// during a rescan.
func checkErrChan(t *testing.T, errChan <-chan error) {
	select {
	case err := <-errChan:
		t.Logf("Got error from rescan: %s", err)
	default:
	}
}

// waitForSync waits for the ChainService to sync to the current chain state.
func waitForSync(t *testing.T, svc *neutrino.ChainService,
	correctSyncNode *rpctest.Harness) error {

	knownBestHash, knownBestHeight, err :=
		correctSyncNode.Client.GetBestBlock()
	if err != nil {
		return err
	}
	if logLevel != btclog.LevelOff {
		t.Logf("Syncing to %d (%s)", knownBestHeight, knownBestHash)
	}
	var haveBest *headerfs.BlockStamp
	haveBest, err = svc.BestBlock()
	if err != nil {
		return fmt.Errorf("Couldn't get best snapshot from "+
			"ChainService: %s", err)
	}
	var total time.Duration
	for haveBest.Hash != *knownBestHash {
		if total > syncTimeout {
			return fmt.Errorf("Timed out after %v waiting for "+
				"header synchronization.\n%s", syncTimeout,
				goroutineDump())
		}
		if haveBest.Height > knownBestHeight {
			return fmt.Errorf("synchronized to the wrong chain")
		}
		time.Sleep(syncUpdate)
		total += syncUpdate
		haveBest, err = svc.BestBlock()
		if err != nil {
			return fmt.Errorf("Couldn't get best snapshot from "+
				"ChainService: %s", err)
		}
	}

	// Check if we're current.
	if !svc.IsCurrent() {
		return fmt.Errorf("the ChainService doesn't see itself as " +
			"current")
	}

	// Check if we have all of the cfheaders.
	knownBasicHeader, err := correctSyncNode.Client.GetCFilterHeader(
		knownBestHash, wire.GCSFilterRegular)
	if err != nil {
		return fmt.Errorf("Couldn't get latest basic header from "+
			"%s: %s", correctSyncNode.P2PAddress(), err)
	}
	haveBasicHeader := &chainhash.Hash{}

	for knownBasicHeader.PrevFilterHeader != *haveBasicHeader {
		if total > syncTimeout {
			return fmt.Errorf("Timed out after %v waiting for "+
				"cfheaders synchronization.\n%s", syncTimeout,
				goroutineDump())
		}
		haveBasicHeader, err = svc.RegFilterHeaders.FetchHeader(knownBestHash)
		if err != nil {
			if err == io.EOF {
				haveBasicHeader = &chainhash.Hash{}
				time.Sleep(syncUpdate)
				total += syncUpdate
				continue
			}
			return fmt.Errorf("Couldn't get regular filter header"+
				" for %s: %s", knownBestHash, err)
		}
		time.Sleep(syncUpdate)
		total += syncUpdate
	}

	if logLevel != btclog.LevelOff {
		t.Logf("Synced cfheaders to %d (%s)", haveBest.Height,
			haveBest.Hash)
	}

	// At this point, we know we have good cfheaders. Now we wait for the
	// rescan, if one is going, to catch up.
	for {
		if total > syncTimeout {
			return fmt.Errorf("Timed out after %v waiting for "+
				"rescan to catch up.\n%s", syncTimeout,
				goroutineDump())
		}
		time.Sleep(syncUpdate)
		total += syncUpdate
		rescanMtx.RLock()
		// We don't want to do this if we haven't started a rescan
		// yet.
		if len(gotLog) == 0 {
			rescanMtx.RUnlock()
			break
		}
		_, rescanHeight, err := checkRescanStatus()
		if err != nil {
			// If there's an error, that means the
			// FilteredBlockConnected notifications are still
			// catching up to the BlockConnected notifications.
			rescanMtx.RUnlock()
			continue
		}
		if logLevel != btclog.LevelOff {
			t.Logf("Rescan caught up to block %d", rescanHeight)
		}
		if rescanHeight == haveBest.Height {
			rescanMtx.RUnlock()
			break
		}
		rescanMtx.RUnlock()
	}

	// At this point, we know the latest cfheader is stored in the
	// ChainService database. We now compare each cfheader the
	// harness knows about to what's stored in the ChainService
	// database to see if we've missed anything or messed anything
	// up.
	for i := int32(0); i <= haveBest.Height; i++ {
		if total > syncTimeout {
			return fmt.Errorf("Timed out after %v waiting for "+
				"cfheaders DB to catch up.\n%s", syncTimeout,
				goroutineDump())
		}
		head, err := svc.BlockHeaders.FetchHeaderByHeight(uint32(i))
		if err != nil {
			return fmt.Errorf("Couldn't read block by "+
				"height: %s", err)
		}

		hash := head.BlockHash()
		haveBasicHeader, err = svc.RegFilterHeaders.FetchHeader(&hash)
		if err == io.EOF {
			// This sometimes happens due to reorgs after the
			// service decides it's current. Just wait for the
			// DB to catch up and try again.
			time.Sleep(syncUpdate)
			total += syncUpdate
			i--
			continue
		}
		if err != nil {
			return fmt.Errorf("Couldn't get basic header "+
				"for %d (%s) from DB: %v\n%s", i, hash,
				err, goroutineDump())
		}
		knownBasicHeader, err = correctSyncNode.Client.GetCFilterHeader(
			&hash, wire.GCSFilterRegular,
		)
		if err != nil {
			return fmt.Errorf("Couldn't get basic header "+
				"for %d (%s) from node %s", i, hash,
				correctSyncNode.P2PAddress())
		}

		if *haveBasicHeader != knownBasicHeader.PrevFilterHeader {
			return fmt.Errorf("Basic header for %d (%s) "+
				"doesn't match node %s. DB: %s, node: %s", i,
				hash, correctSyncNode.P2PAddress(),
				haveBasicHeader,
				knownBasicHeader.PrevFilterHeader)
		}
	}
	return nil
}

// startRescan starts a rescan in another goroutine, and logs all notifications
// from the rescan. At the end, the log should match one we precomputed based
// on the flow of the test. The rescan starts at the genesis block and the
// notifications continue until the `quit` channel is closed.
func startRescan(t *testing.T, svc *neutrino.ChainService, addr ltcutil.Address,
	startBlock *headerfs.BlockStamp, quit <-chan struct{}) (
	*neutrino.Rescan, <-chan error) {

	rescan := neutrino.NewRescan(
		&neutrino.RescanChainSource{svc},
		neutrino.QuitChan(quit),
		neutrino.WatchAddrs(addr),
		neutrino.StartBlock(startBlock),
		neutrino.NotificationHandlers(
			rpcclient.NotificationHandlers{
				OnBlockConnected: func(
					hash *chainhash.Hash,
					height int32, time time.Time) {

					rescanMtx.Lock()
					gotLog = append(gotLog,
						[]byte("bc")...)
					curBlockHeight = height
					rescanMtx.Unlock()
				},
				OnBlockDisconnected: func(
					hash *chainhash.Hash,
					height int32, time time.Time) {

					rescanMtx.Lock()
					delete(ourKnownTxsByBlock, *hash)
					gotLog = append(gotLog,
						[]byte("bd")...)
					curBlockHeight = height - 1
					rescanMtx.Unlock()
				},
				OnRecvTx: func(tx *ltcutil.Tx,
					details *btcjson.BlockDetails) {

					rescanMtx.Lock()
					hash, err := chainhash.
						NewHashFromStr(
							details.Hash)
					if err != nil {
						t.Errorf("Couldn't "+
							"decode hash "+
							"%s: %s",
							details.Hash,
							err)
					}
					ourKnownTxsByBlock[*hash] = append(
						ourKnownTxsByBlock[*hash],
						tx)
					gotLog = append(gotLog,
						[]byte("rv")...)
					rescanMtx.Unlock()
				},
				OnRedeemingTx: func(tx *ltcutil.Tx,
					details *btcjson.BlockDetails) {

					rescanMtx.Lock()
					hash, err := chainhash.
						NewHashFromStr(
							details.Hash)
					if err != nil {
						t.Errorf("Couldn't "+
							"decode hash "+
							"%s: %s",
							details.Hash,
							err)
					}
					ourKnownTxsByBlock[*hash] = append(
						ourKnownTxsByBlock[*hash],
						tx)
					gotLog = append(gotLog,
						[]byte("rd")...)
					rescanMtx.Unlock()
				},
				OnFilteredBlockConnected: func(
					height int32,
					header *wire.BlockHeader,
<<<<<<< HEAD
					relevantTxs []*ltcutil.Tx) {
=======
					relevantTxs []*btcutil.Tx) {

>>>>>>> 42a196fa
					rescanMtx.Lock()
					ourKnownTxsByFilteredBlock[header.BlockHash()] =
						relevantTxs
					gotLog = append(gotLog,
						[]byte("fc")...)
					gotLog = append(gotLog,
						uint8(len(relevantTxs)))
					curFilteredBlockHeight = height
					rescanMtx.Unlock()
				},
				OnFilteredBlockDisconnected: func(
					height int32,
					header *wire.BlockHeader) {

					rescanMtx.Lock()
					delete(ourKnownTxsByFilteredBlock,
						header.BlockHash())
					gotLog = append(gotLog,
						[]byte("fd")...)
					curFilteredBlockHeight =
						height - 1
					rescanMtx.Unlock()
				},
			}),
	)

	errChan := rescan.Start()

	return rescan, errChan
}

// checkRescanStatus returns the number of relevant transactions we currently
// know about and the currently known height.
func checkRescanStatus() (int, int32, error) {
	var txCount [2]int
	rescanMtx.RLock()
	defer rescanMtx.RUnlock()
	for _, list := range ourKnownTxsByBlock {
		for range list {
			txCount[0]++
		}
	}
	for _, list := range ourKnownTxsByFilteredBlock {
		for range list {
			txCount[1]++
		}
	}
	if txCount[0] != txCount[1] {
		return 0, 0, fmt.Errorf("Conflicting transaction count " +
			"between notifications.")
	}
	if curBlockHeight != curFilteredBlockHeight {
		return 0, 0, fmt.Errorf("Conflicting block height between "+
			"notifications: onBlockConnected=%d, "+
			"onFilteredBlockConnected=%d.", curBlockHeight,
			curFilteredBlockHeight)
	}
	return txCount[0], curBlockHeight, nil
}

// banPeer bans and disconnects the requested harness from the ChainService
// instance for BanDuration seconds.
func banPeer(t *testing.T, svc *neutrino.ChainService, harness *rpctest.Harness) {
	t.Helper()

	peers := svc.Peers()
	for _, peer := range peers {
		peerAddr := peer.Addr()
		if peerAddr != harness.P2PAddress() {
			continue
		}

		err := svc.BanPeer(peerAddr, banman.ExceededBanThreshold)
		if err != nil {
			if logLevel != btclog.LevelOff {
				t.Fatalf("unable to ban peer %v: %v", peerAddr,
					err)
			}
		}
	}
}

// goroutineDump returns a string with the current goroutine dump in order to
// show what's going on in case of timeout.
func goroutineDump() string {
	buf := make([]byte, 1<<18)
	runtime.Stack(buf, true)
	return string(buf)
}<|MERGE_RESOLUTION|>--- conflicted
+++ resolved
@@ -441,16 +441,10 @@
 	}
 
 	// Spend the outputs we sent ourselves over two blocks.
-<<<<<<< HEAD
 	inSrc := func(tx wire.MsgTx) func(target ltcutil.Amount) (
 		total ltcutil.Amount, inputs []*wire.TxIn,
 		inputValues []ltcutil.Amount, scripts [][]byte, err error) {
-=======
-	inSrc := func(tx wire.MsgTx) func(target btcutil.Amount) (
-		total btcutil.Amount, inputs []*wire.TxIn,
-		inputValues []btcutil.Amount, scripts [][]byte, err error) {
-
->>>>>>> 42a196fa
+
 		ourIndex := 1 << 30 // Should work on 32-bit systems
 		for i, txo := range tx.TxOut {
 			if bytes.Equal(txo.PkScript, script1) ||
@@ -459,16 +453,10 @@
 				ourIndex = i
 			}
 		}
-<<<<<<< HEAD
-		return func(target ltcutil.Amount) (total ltcutil.Amount,
-			inputs []*wire.TxIn, inputValues []ltcutil.Amount,
-			scripts [][]byte, err error) {
-=======
-		return func(target btcutil.Amount) (btcutil.Amount,
-			[]*wire.TxIn, []btcutil.Amount,
+		return func(target ltcutil.Amount) (ltcutil.Amount,
+			[]*wire.TxIn, []ltcutil.Amount,
 			[][]byte, error) {
 
->>>>>>> 42a196fa
 			if ourIndex == 1<<30 {
 				err = fmt.Errorf("Couldn't find our address " +
 					"in the passed transaction's outputs.")
@@ -483,20 +471,12 @@
 					},
 				},
 			}
-<<<<<<< HEAD
-			inputValues = []ltcutil.Amount{
-				ltcutil.Amount(tx.TxOut[ourIndex].Value)}
-			scripts = [][]byte{tx.TxOut[ourIndex].PkScript}
-			err = nil
-			return
-=======
-			inputValues := []btcutil.Amount{
-				btcutil.Amount(tx.TxOut[ourIndex].Value),
+			inputValues := []ltcutil.Amount{
+				ltcutil.Amount(tx.TxOut[ourIndex].Value),
 			}
 			scripts := [][]byte{tx.TxOut[ourIndex].PkScript}
 
 			return total, inputs, inputValues, scripts, nil
->>>>>>> 42a196fa
 		}
 	}
 
@@ -1482,12 +1462,8 @@
 				OnFilteredBlockConnected: func(
 					height int32,
 					header *wire.BlockHeader,
-<<<<<<< HEAD
 					relevantTxs []*ltcutil.Tx) {
-=======
-					relevantTxs []*btcutil.Tx) {
-
->>>>>>> 42a196fa
+
 					rescanMtx.Lock()
 					ourKnownTxsByFilteredBlock[header.BlockHash()] =
 						relevantTxs
