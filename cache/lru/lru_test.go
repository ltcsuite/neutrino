package lru

import (
	"sync"
	"testing"

<<<<<<< HEAD
	"github.com/ltcsuite/neutrino/cache"
=======
	"github.com/lightninglabs/neutrino/cache"
	"github.com/stretchr/testify/require"
>>>>>>> 42a196fa
)

// sizeable is a simple struct that represents an element of arbitrary size
// which holds a simple integer.
type sizeable struct {
	value int
	size  uint64
}

// Size implements the CacheEntry interface on sizeable struct.
func (s *sizeable) Size() (uint64, error) {
	return s.size, nil
}

// getSizeableValue is a helper method used for converting the cache.Value
// interface to sizeable struct and extracting the value from it.
func getSizeableValue(generic cache.Value, _ error) int {
	return generic.(*sizeable).value
}

// TestEmptyCacheSizeZero will check that an empty cache has a size of 0.
func TestEmptyCacheSizeZero(t *testing.T) {
	t.Parallel()
	c := NewCache[int, *sizeable](10)
	require.Equal(t, 0, c.Len())
}

// TestCacheNeverExceedsSize inserts many filters into the cache and verifies
// at each step that the cache never exceeds it's initial size.
func TestCacheNeverExceedsSize(t *testing.T) {
	t.Parallel()
	c := NewCache[int, *sizeable](2)
	c.Put(1, &sizeable{value: 1, size: 1})
	c.Put(2, &sizeable{value: 2, size: 1})
	require.Equal(t, 2, c.Len())
	for i := 0; i < 10; i++ {
		c.Put(i, &sizeable{value: i, size: 1})
		require.Equal(t, 2, c.Len())
	}
}

// TestCacheAlwaysHasLastAccessedItems will check that the last items that
// were put in the cache are always available, it will also check the eviction
// behavior when items put in the cache exceeds cache capacity.
func TestCacheAlwaysHasLastAccessedItems(t *testing.T) {
	t.Parallel()
	c := NewCache[int, *sizeable](2)
	c.Put(1, &sizeable{value: 1, size: 1})
	c.Put(2, &sizeable{value: 2, size: 1})
	two := getSizeableValue(c.Get(2))
	one := getSizeableValue(c.Get(1))
	require.Equal(t, 2, two)
	require.Equal(t, 1, one)

	c = NewCache[int, *sizeable](2)
	c.Put(1, &sizeable{value: 1, size: 1})
	c.Put(2, &sizeable{value: 2, size: 1})
	c.Put(3, &sizeable{value: 3, size: 1})
	_, err := c.Get(1)
	two = getSizeableValue(c.Get(2))
	three := getSizeableValue(c.Get(3))
	require.ErrorIs(t, err, cache.ErrElementNotFound)
	require.Equal(t, two, 2)
	require.Equal(t, three, 3)

	c = NewCache[int, *sizeable](2)
	c.Put(1, &sizeable{value: 1, size: 1})
	c.Put(2, &sizeable{value: 2, size: 1})
	c.Get(1)
	c.Put(3, &sizeable{value: 3, size: 1})
	one = getSizeableValue(c.Get(1))
	_, err = c.Get(2)
	three = getSizeableValue(c.Get(3))
	require.Equal(t, one, 1)
	require.ErrorIs(t, err, cache.ErrElementNotFound)
	require.Equal(t, three, 3)
}

// TestElementSizeCapacityEvictsEverything tests that Cache evicts everything
// from cache when an element with size=capacity is inserted.
func TestElementSizeCapacityEvictsEverything(t *testing.T) {
	t.Parallel()
	c := NewCache[int, *sizeable](3)

	c.Put(1, &sizeable{value: 1, size: 1})
	c.Put(2, &sizeable{value: 2, size: 1})
	c.Put(3, &sizeable{value: 3, size: 1})

	// Insert element with size=capacity of cache, should evict everything.
	c.Put(4, &sizeable{value: 4, size: 3})
	require.Equal(t, c.Len(), 1)
	require.Equal(t, c.cache.Len(), 1)
	four := getSizeableValue(c.Get(4))
	require.Equal(t, four, 4)

	c = NewCache[int, *sizeable](6)
	c.Put(1, &sizeable{value: 1, size: 1})
	c.Put(2, &sizeable{value: 2, size: 2})
	c.Put(3, &sizeable{value: 3, size: 3})
	require.Equal(t, c.size, uint64(6))

	// Insert element with size=capacity of cache.
	c.Put(4, &sizeable{value: 4, size: 6})
	require.Equal(t, c.Len(), 1)
	require.Equal(t, c.cache.Len(), 1)
	four = getSizeableValue(c.Get(4))
	require.Equal(t, four, 4)
}

// TestCacheFailsInsertionSizeBiggerCapacity tests that the cache fails the
// put operation when the element's size is bigger than it's capacity.
func TestCacheFailsInsertionSizeBiggerCapacity(t *testing.T) {
	t.Parallel()
	c := NewCache[int, *sizeable](2)

	_, err := c.Put(1, &sizeable{value: 1, size: 3})
	if err == nil {
		t.Fatal("shouldn't be able to put elements larger than cache")
	}
	require.Equal(t, c.Len(), 0)
}

// TestManySmallElementCanInsertAfterBigEviction tests that when a big element
// is evicted from the Cache, multiple smaller ones can be inserted without an
// eviction taking place.
func TestManySmallElementCanInsertAfterBigEviction(t *testing.T) {
	t.Parallel()
	c := NewCache[int, *sizeable](3)

	_, err := c.Put(1, &sizeable{value: 1, size: 3})
	if err != nil {
		t.Fatal("couldn't insert element")
	}

	require.Equal(t, c.Len(), 1)

	c.Put(2, &sizeable{value: 2, size: 1})
	two := getSizeableValue(c.Get(2))
	_, err = c.Get(1)
	require.Equal(t, c.Len(), 1)
	require.Equal(t, two, 2)
	require.ErrorIs(t, err, cache.ErrElementNotFound)

	c.Put(3, &sizeable{value: 3, size: 1})
	require.Equal(t, c.Len(), 2)

	c.Put(4, &sizeable{value: 4, size: 1})
	require.Equal(t, c.Len(), 3)

	two = getSizeableValue(c.Get(2))
	three := getSizeableValue(c.Get(3))
	four := getSizeableValue(c.Get(4))
	require.Equal(t, two, 2)
	require.Equal(t, three, 3)
	require.Equal(t, four, 4)
}

// TestReplacingElementValueSmallerSize tests that if an existing element is
// replaced with a value of size smaller, that the size shrinks and we can
// insert without an eviction taking place.
func TestReplacingElementValueSmallerSize(t *testing.T) {
	t.Parallel()
	c := NewCache[int, *sizeable](2)

	c.Put(1, &sizeable{value: 1, size: 2})

	c.Put(1, &sizeable{value: 1, size: 1})
	c.Put(2, &sizeable{value: 2, size: 1})
	one := getSizeableValue(c.Get(1))
	two := getSizeableValue(c.Get(2))
	require.Equal(t, one, 1)
	require.Equal(t, two, 2)
	require.Equal(t, c.Len(), 2)
}

// TestReplacingElementValueBiggerSize tests that if an existing element is
// replaced with a value of size bigger, that it evicts accordingly.
func TestReplacingElementValueBiggerSize(t *testing.T) {
	t.Parallel()
	c := NewCache[int, *sizeable](2)

	c.Put(1, &sizeable{value: 1, size: 1})
	c.Put(2, &sizeable{value: 2, size: 1})

	c.Put(1, &sizeable{value: 3, size: 2})
	require.Equal(t, c.Len(), 1)
	one := getSizeableValue(c.Get(1))
	require.Equal(t, one, 3)
}

// TestConcurrencySimple is a very simple test that checks concurrent access to
// the lru cache. When running the test, "-race" option should be passed to
// "go test" command.
func TestConcurrencySimple(t *testing.T) {
	t.Parallel()
	c := NewCache[int, *sizeable](5)
	var wg sync.WaitGroup

	for i := 0; i < 5; i++ {
		wg.Add(1)
		go func(i int) {
			defer wg.Done()
			_, err := c.Put(i, &sizeable{value: i, size: 1})
			if err != nil {
				t.Error(err)
			}
		}(i)
	}

	for i := 0; i < 5; i++ {
		wg.Add(1)
		go func(i int) {
			defer wg.Done()
			_, err := c.Get(i)
			if err != nil && err != cache.ErrElementNotFound {
				t.Error(err)
			}
		}(i)
	}

	wg.Wait()
}

// TestConcurrencySmallCache is a test that checks concurrent access to the
// lru cache when the cache is smaller than the number of elements we want to
// put and retrieve. When running the test, "-race" option should be passed to
// "go test" command.
func TestConcurrencySmallCache(t *testing.T) {
	t.Parallel()
	c := NewCache[int, *sizeable](5)
	var wg sync.WaitGroup

	for i := 0; i < 20; i++ {
		wg.Add(1)
		go func(i int) {
			defer wg.Done()
			_, err := c.Put(i, &sizeable{value: i, size: 1})
			if err != nil {
				t.Error(err)
			}
		}(i)
	}

	for i := 0; i < 20; i++ {
		wg.Add(1)
		go func(i int) {
			defer wg.Done()
			_, err := c.Get(i)
			if err != nil && err != cache.ErrElementNotFound {
				t.Error(err)
			}
		}(i)
	}

	wg.Wait()
}

// TestConcurrencyBigCache is a test that checks concurrent access to the
// lru cache when the cache is bigger than the number of elements we want to
// put and retrieve. When running the test, "-race" option should be passed to
// "go test" command.
func TestConcurrencyBigCache(t *testing.T) {
	t.Parallel()
	c := NewCache[int, *sizeable](100)
	var wg sync.WaitGroup

	for i := 0; i < 50; i++ {
		wg.Add(1)
		go func(i int) {
			defer wg.Done()
			_, err := c.Put(i, &sizeable{value: i, size: 1})
			if err != nil {
				t.Error(err)
			}
		}(i)
	}

	for i := 0; i < 50; i++ {
		wg.Add(1)
		go func(i int) {
			defer wg.Done()
			_, err := c.Get(i)
			if err != nil && err != cache.ErrElementNotFound {
				t.Error(err)
			}
		}(i)
	}

	wg.Wait()
}

// TestLoadAndDelete checks the `LoadAndDelete` method.
func TestLoadAndDelete(t *testing.T) {
	t.Parallel()

	c := NewCache[int, *sizeable](3)

	// Create a test item.
	item1 := &sizeable{value: 1, size: 1}

	// Put the item.
	_, err := c.Put(0, item1)
	require.NoError(t, err)

	// Load the item and check it's returned as expected.
	loadedItem, loaded := c.LoadAndDelete(0)
	require.True(t, loaded)
	require.Equal(t, item1, loadedItem)

	// Now check that the item has been deleted.
	_, err = c.Get(0)
	require.ErrorIs(t, err, cache.ErrElementNotFound)

	// Load the item again should give us a nil value and false.
	loadedItem, loaded = c.LoadAndDelete(0)
	require.False(t, loaded)
	require.Nil(t, loadedItem)

	// The length should be 0.
	require.Zero(t, c.Len())
	require.Zero(t, c.size)
}

// TestRangeIteration checks that the `Range` method works as expected.
func TestRangeIteration(t *testing.T) {
	t.Parallel()

	c := NewCache[int, *sizeable](100)

	// Create test items.
	const numItems = 10
	for i := 0; i < numItems; i++ {
		_, err := c.Put(i, &sizeable{value: i, size: 1})
		require.NoError(t, err)
	}

	// Create a dummy visitor that just counts the number of items visited.
	visited := 0
	testVisitor := func(key int, value *sizeable) bool {
		visited++
		return true
	}

	// Call the method.
	c.Range(testVisitor)

	// Check the number of items visited.
	require.Equal(t, numItems, visited)
}

// TestRangeAbort checks that the `Range` will abort when the visitor returns
// false.
func TestRangeAbort(t *testing.T) {
	t.Parallel()

	c := NewCache[int, *sizeable](100)

	// Create test items.
	const numItems = 10
	for i := 0; i < numItems; i++ {
		_, err := c.Put(i, &sizeable{value: i, size: 1})
		require.NoError(t, err)
	}

	// Create a visitor that counts the number of items visited and returns
	// false when visited 5 times.
	visited := 0
	testVisitor := func(key int, value *sizeable) bool {
		visited++
		if visited >= numItems/2 {
			return false
		}
		return true
	}

	// Call the method.
	c.Range(testVisitor)

	// Check the number of items visited.
	require.Equal(t, numItems/2, visited)
}

// TestRangeFILO checks that the `RangeFILO` method works as expected.
func TestRangeFILO(t *testing.T) {
	t.Parallel()

	c := NewCache[int, *sizeable](100)

	// Create test items.
	const numItems = 10
	for i := 0; i < numItems; i++ {
		_, err := c.Put(i, &sizeable{value: i, size: 1})
		require.NoError(t, err)
	}

	// Create a visitor that checks the items are visited in reverse order.
	visited := 0
	testVisitor := func(key int, value *sizeable) bool {
		visited++

		require.Equal(t, numItems-visited, key)
		return true
	}

	// Call the method.
	c.RangeFILO(testVisitor)

	// Check the number of items visited.
	require.Equal(t, numItems, visited)
}

// TestRangeFIFO checks that the `RangeFIFO` method works as expected.
func TestRangeFIFO(t *testing.T) {
	t.Parallel()

	c := NewCache[int, *sizeable](100)

	// Create test items.
	const numItems = 10
	for i := 0; i < numItems; i++ {
		_, err := c.Put(i, &sizeable{value: i, size: 1})
		require.NoError(t, err)
	}

	// Create a visitor that checks the items are visited in order.
	visited := 0
	testVisitor := func(key int, value *sizeable) bool {
		require.Equal(t, visited, key)
		visited++

		return true
	}

	// Call the method.
	c.RangeFIFO(testVisitor)

	// Check the number of items visited.
	require.Equal(t, numItems, visited)
}<|MERGE_RESOLUTION|>--- conflicted
+++ resolved
@@ -4,12 +4,8 @@
 	"sync"
 	"testing"
 
-<<<<<<< HEAD
 	"github.com/ltcsuite/neutrino/cache"
-=======
-	"github.com/lightninglabs/neutrino/cache"
 	"github.com/stretchr/testify/require"
->>>>>>> 42a196fa
 )
 
 // sizeable is a simple struct that represents an element of arbitrary size
