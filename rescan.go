--- conflicted
+++ resolved
@@ -856,13 +856,8 @@
 
 	// Find relevant transactions based on watch list. If scanning is
 	// false, we can safely assume this block has no relevant transactions.
-<<<<<<< HEAD
 	var relevantTxs []*ltcutil.Tx
-	if len(ro.watchList) != 0 && scanning {
-=======
-	var relevantTxs []*btcutil.Tx
 	if len(ro.watchList) != 0 && rs.scanning {
->>>>>>> 42a196fa
 		// If we have a non-empty watch list, then we need to see if it
 		// matches the rescan's filters, so we get the basic filter
 		// from the DB or network.
