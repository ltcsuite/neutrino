package neutrino

import (
	"fmt"
	"io/ioutil"
	"os"
	"sort"
	"testing"

<<<<<<< HEAD
	"github.com/ltcsuite/ltcd/chaincfg"
	"github.com/ltcsuite/ltcd/chaincfg/chainhash"
	"github.com/ltcsuite/ltcd/wire"
	"github.com/ltcsuite/ltcutil/gcs"
	"github.com/ltcsuite/ltcutil/gcs/builder"
	"github.com/ltcsuite/ltcwallet/walletdb"
	"github.com/ltcsuite/neutrino/headerfs"
=======
	"github.com/btcsuite/btcd/chaincfg"
	"github.com/btcsuite/btcd/chaincfg/chainhash"
	"github.com/btcsuite/btcd/txscript"
	"github.com/btcsuite/btcd/wire"
	"github.com/btcsuite/btcutil/gcs"
	"github.com/btcsuite/btcutil/gcs/builder"
	"github.com/btcsuite/btcwallet/walletdb"
	"github.com/lightninglabs/neutrino/headerfs"
>>>>>>> 65d76084
)

func decodeHashNoError(str string) *chainhash.Hash {
	hash, err := chainhash.NewHashFromStr(str)
	if err != nil {
		panic("Got error decoding hash: " + err.Error())
	}
	return hash
}

type cfCheckptTestCase struct {
	name           string
	checkpoints    map[string][]*chainhash.Hash
	storepoints    []*chainhash.Hash
	storeAddHeight int
	heightDiff     int
}

type checkCFHTestCase struct {
	name     string
	headers  map[string]*wire.MsgCFHeaders
	idx      int
	mismatch bool
}

type resolveFilterTestCase struct {
	name         string
	block        *wire.MsgBlock
	banThreshold int
	peerFilters  map[string]*gcs.Filter
	badPeers     []string
	expectedErr  error
}

var (
	checkpoints1 = []*chainhash.Hash{
		decodeHashNoError("01234567890abcdeffedcba09f76543210"),
	}
	checkpoints2 = []*chainhash.Hash{
		decodeHashNoError("01234567890abcdeffedcba09f76543210"),
		decodeHashNoError("fedcba09f7654321001234567890abcdef"),
	}
	checkpoints3 = []*chainhash.Hash{
		decodeHashNoError("fedcba09f7654321001234567890abcdef"),
	}
	checkpoints4 = []*chainhash.Hash{
		decodeHashNoError("fedcba09f7654321001234567890abcdef"),
		decodeHashNoError("01234567890abcdeffedcba09f76543210"),
	}
	checkpoints5 = []*chainhash.Hash{
		decodeHashNoError("fedcba09f7654321001234567890abcdef"),
		decodeHashNoError("fedcba09f7654321001234567890abcdef"),
	}

	script1 = []byte{
		0x41, // OP_DATA_65
		0x04, 0xd6, 0x4b, 0xdf, 0xd0, 0x9e, 0xb1, 0xc5,
		0xfe, 0x29, 0x5a, 0xbd, 0xeb, 0x1d, 0xca, 0x42,
		0x81, 0xbe, 0x98, 0x8e, 0x2d, 0xa0, 0xb6, 0xc1,
		0xc6, 0xa5, 0x9d, 0xc2, 0x26, 0xc2, 0x86, 0x24,
		0xe1, 0x81, 0x75, 0xe8, 0x51, 0xc9, 0x6b, 0x97,
		0x3d, 0x81, 0xb0, 0x1c, 0xc3, 0x1f, 0x04, 0x78,
		0x34, 0xbc, 0x06, 0xd6, 0xd6, 0xed, 0xf6, 0x20,
		0xd1, 0x84, 0x24, 0x1a, 0x6a, 0xed, 0x8b, 0x63,
		0xa6, // 65-byte signature
		0xac, // OP_CHECKSIG
	}
	script2 = []byte{
		0x00, // Version 0 witness program
		0x14, // OP_DATA_20
		0x9d, 0xda, 0xc6, 0xf3, 0x9d, 0x51, 0xe0, 0x39,
		0x8e, 0x53, 0x2a, 0x22, 0xc4, 0x1b, 0xa1, 0x89,
		0x40, 0x6a, 0x85, 0x23, // 20-byte pub key hash
	}
	script3 = []byte{
		0x6a, // OP_RETURN
		0x24, // OP_PUSH_DATA_36
		0xaa, 0x21, 0xa9, 0xed, 0x26, 0xe6, 0xdd, 0xfa,
		0x3c, 0xc5, 0x1e, 0x27, 0x61, 0xba, 0xf6, 0xea,
		0xc4, 0x54, 0xea, 0x11, 0x6d, 0xa3, 0x8f, 0xfb,
		0x3f, 0xc4, 0x45, 0x05, 0xf2, 0x16, 0x10, 0xe5,
		0x5b, 0x4c, 0x6f, 0x4d,
	}
	script4 = []byte{
		0x6a,           // OP_RETURN
		txscript.OP_IF, // We add a OP_IF to the script, as everything > OP_16 is considered non-push.
		0xaa, 0x21, 0xa9, 0xed, 0x26, 0xe6, 0xdd, 0xfa,
		0x3c, 0xc5, 0x1e, 0x27, 0x61, 0xba, 0xf6, 0xea,
		0xc4, 0x54, 0xea, 0x11, 0x6d, 0xa3, 0x8f, 0xfb,
		0x3f, 0xc4, 0x45, 0x05, 0xf2, 0x16, 0x10, 0xe5,
		0x5b, 0x4c, 0x6f, 0x4d,
	}
	script5 = []byte{
		0x00, // Version 0 witness program
		0x14, // OP_DATA_20
		0x9d, 0xda, 0xc6, 0xf3, 0x9d, 0x51, 0xe0, 0x39,
		0x8e, 0x53, 0x2a, 0x22, 0xc4, 0x1b, 0xa1, 0x89,
		0x40, 0x6a, 0x85, 0x22, // 20-byte pub key hash
	}

	// For the purpose of the cfheader mismatch test, we actually only need
	// to have the scripts of each transaction present.
	block = &wire.MsgBlock{
		Transactions: []*wire.MsgTx{
			{
				TxOut: []*wire.TxOut{
					{
						PkScript: script1,
					},
				},
			},
			{
				TxOut: []*wire.TxOut{
					{
						PkScript: script2,
					},
				},
			},
			{
				TxOut: []*wire.TxOut{
					{
						PkScript: script3,
					},
				},
			},
			{
				TxOut: []*wire.TxOut{
					{
						PkScript: script4,
					},
				},
			},
		},
	}
	correctFilter, _ = builder.BuildBasicFilter(block, nil)
	oldFilter, _     = buildNonPushScriptFilter(block)
	oldOldFilter, _  = buildAllPkScriptsFilter(block)

	// a filter missing the first output of the block.
	missingElementFilter, _ = builder.BuildBasicFilter(
		&wire.MsgBlock{
			Transactions: block.Transactions[1:],
		}, nil,
	)

	// a filter with one extra output script.
	extraElementFilter, _ = builder.BuildBasicFilter(
		&wire.MsgBlock{
			Transactions: append(block.Transactions,
				&wire.MsgTx{
					TxOut: []*wire.TxOut{
						{
							PkScript: script5,
						},
					},
				}),
		}, nil,
	)

	fakeFilter1, _ = gcs.FromBytes(2, builder.DefaultP, builder.DefaultM, []byte{
		0x30, 0x43, 0x02, 0x1f, 0x4d, 0x23, 0x81, 0xdc,
		0x97, 0xf1, 0x82, 0xab, 0xd8, 0x18, 0x5f, 0x51,
		0x75, 0x30, 0x18, 0x52, 0x32, 0x12, 0xf5, 0xdd,
		0xc0, 0x7c, 0xc4, 0xe6, 0x3a, 0x8d, 0xc0, 0x36,
		0x58, 0xda, 0x19, 0x02, 0x20, 0x60, 0x8b, 0x5c,
		0x4d, 0x92, 0xb8, 0x6b, 0x6d, 0xe7, 0xd7, 0x8e,
		0xf2, 0x3a, 0x2f, 0xa7, 0x35, 0xbc, 0xb5, 0x9b,
		0x91, 0x4a, 0x48, 0xb0, 0xe1, 0x87, 0xc5, 0xe7,
		0x56, 0x9a, 0x18, 0x19, 0x70, 0x01,
	})
	fakeFilter2, _ = gcs.FromBytes(2, builder.DefaultP, builder.DefaultM, []byte{
		0x03, 0x07, 0xea, 0xd0, 0x84, 0x80, 0x7e, 0xb7,
		0x63, 0x46, 0xdf, 0x69, 0x77, 0x00, 0x0c, 0x89,
		0x39, 0x2f, 0x45, 0xc7, 0x64, 0x25, 0xb2, 0x61,
		0x81, 0xf5, 0x21, 0xd7, 0xf3, 0x70, 0x06, 0x6a,
		0x8f,
	})

	headers1 = &wire.MsgCFHeaders{
		FilterHashes: []*chainhash.Hash{
			decodeHashNoError("01234567890abcdeffedcba09f76543210"),
			decodeHashNoError("fedcba09f7654321001234567890abcdef"),
		},
	}
	headers2 = &wire.MsgCFHeaders{
		FilterHashes: []*chainhash.Hash{
			decodeHashNoError("01234567890abcdeffedcba09f76543210"),
		},
	}
	headers3 = &wire.MsgCFHeaders{
		FilterHashes: []*chainhash.Hash{
			decodeHashNoError("fedcba09f7654321001234567890abcdef"),
			decodeHashNoError("01234567890abcdeffedcba09f76543210"),
		},
	}
	headers4 = func() *wire.MsgCFHeaders {
		cfh := &wire.MsgCFHeaders{
			FilterHashes: []*chainhash.Hash{
				decodeHashNoError("fedcba09f7654321001234567890abcdef"),
			},
		}
		filter, _ := builder.BuildBasicFilter(block, nil)
		filterHash, _ := builder.GetFilterHash(filter)
		cfh.FilterHashes = append(cfh.FilterHashes, &filterHash)
		return cfh
	}()

	cfCheckptTestCases = []*cfCheckptTestCase{
		{
			name: "all match 1",
			checkpoints: map[string][]*chainhash.Hash{
				"1": checkpoints1,
				"2": checkpoints1,
			},
			storepoints:    checkpoints1,
			storeAddHeight: 0,
			heightDiff:     -1,
		},
		{
			name: "all match 2",
			checkpoints: map[string][]*chainhash.Hash{
				"1": checkpoints2,
				"2": checkpoints2,
			},
			storepoints:    checkpoints2,
			storeAddHeight: 0,
			heightDiff:     -1,
		},
		{
			name: "all match 3",
			checkpoints: map[string][]*chainhash.Hash{
				"1": checkpoints1,
				"2": checkpoints2,
			},
			storepoints:    checkpoints1,
			storeAddHeight: 0,
			heightDiff:     -1,
		},
		{
			name: "mismatch 1",
			checkpoints: map[string][]*chainhash.Hash{
				"1": checkpoints4,
				"2": checkpoints2,
			},
			storepoints:    checkpoints2,
			storeAddHeight: 0,
			heightDiff:     0,
		},
		{
			name: "mismatch 2",
			checkpoints: map[string][]*chainhash.Hash{
				"1": checkpoints4,
				"2": checkpoints2,
			},
			storepoints:    checkpoints4,
			storeAddHeight: 0,
			heightDiff:     0,
		},
		{
			name: "mismatch 3",
			checkpoints: map[string][]*chainhash.Hash{
				"1": checkpoints4,
				"2": checkpoints2,
			},
			storepoints:    checkpoints1,
			storeAddHeight: 0,
			heightDiff:     0,
		},
		{
			name: "mismatch 4",
			checkpoints: map[string][]*chainhash.Hash{
				"1": checkpoints4,
				"2": checkpoints2,
			},
			storepoints:    checkpoints3,
			storeAddHeight: 0,
			heightDiff:     0,
		},
		{
			name: "mismatch 5",
			checkpoints: map[string][]*chainhash.Hash{
				"1": checkpoints4,
				"2": checkpoints5,
			},
			storepoints:    checkpoints4,
			storeAddHeight: 0,
			heightDiff:     1,
		},
		{
			name: "mismatch 6",
			checkpoints: map[string][]*chainhash.Hash{
				"1": checkpoints2,
				"2": checkpoints4,
			},
			storepoints:    checkpoints3,
			storeAddHeight: 0,
			heightDiff:     0,
		},
	}

	checkCFHTestCases = []*checkCFHTestCase{
		{
			name: "match 1",
			headers: map[string]*wire.MsgCFHeaders{
				"a": headers1,
				"b": headers1,
			},
			idx:      0,
			mismatch: false,
		},
		{
			name: "match 2",
			headers: map[string]*wire.MsgCFHeaders{
				"a": headers1,
				"b": headers2,
			},
			idx:      0,
			mismatch: false,
		},
		{
			name: "match 3",
			headers: map[string]*wire.MsgCFHeaders{
				"a": headers1,
				"b": headers2,
			},
			idx:      1,
			mismatch: false,
		},
		{
			name: "match 4",
			headers: map[string]*wire.MsgCFHeaders{
				"a": headers2,
				"b": headers3,
			},
			idx:      1,
			mismatch: false,
		},
		{
			name: "mismatch 1",
			headers: map[string]*wire.MsgCFHeaders{
				"a": headers1,
				"b": headers3,
			},
			idx:      0,
			mismatch: true,
		},
		{
			name: "mismatch 2",
			headers: map[string]*wire.MsgCFHeaders{
				"a": headers1,
				"b": headers3,
			},
			idx:      1,
			mismatch: true,
		},
		{
			name: "mismatch 3",
			headers: map[string]*wire.MsgCFHeaders{
				"a": headers2,
				"b": headers3,
			},
			idx:      0,
			mismatch: true,
		},
	}

	resolveFilterTestCases = []*resolveFilterTestCase{
		{
			name:  "all bad 1",
			block: block,
			peerFilters: map[string]*gcs.Filter{
				"a": fakeFilter1,
				"b": fakeFilter1,
			},
			banThreshold: 1,
			badPeers:     []string{"a", "b"},
		},
		{
			name:  "all bad 2",
			block: block,
			peerFilters: map[string]*gcs.Filter{
				"a": fakeFilter2,
				"b": fakeFilter2,
			},
			banThreshold: 1,
			badPeers:     []string{"a", "b"},
		},
		{
			name:  "all bad 3",
			block: block,
			peerFilters: map[string]*gcs.Filter{
				"a": fakeFilter2,
				"b": fakeFilter2,
			},
			banThreshold: 1,
			badPeers:     []string{"a", "b"},
		},
		{
			name:  "all bad 4",
			block: block,
			peerFilters: map[string]*gcs.Filter{
				"a": fakeFilter1,
				"b": fakeFilter2,
			},
			banThreshold: 1,
			badPeers:     []string{"a", "b"},
		},
		{
			name:  "all bad 5",
			block: block,
			peerFilters: map[string]*gcs.Filter{
				"a": fakeFilter2,
				"b": fakeFilter1,
			},
			banThreshold: 1,
			badPeers:     []string{"a", "b"},
		},
		{
			name:  "one good",
			block: block,
			peerFilters: map[string]*gcs.Filter{
				"a": correctFilter,
				"b": fakeFilter1,
				"c": fakeFilter2,
			},
			banThreshold: 1,
			badPeers:     []string{"b", "c"},
		},
		{
			name:  "all good",
			block: block,
			peerFilters: map[string]*gcs.Filter{
				"a": correctFilter,
				"b": correctFilter,
			},
			banThreshold: 1,
			badPeers:     []string{},
		},
		{
			// One peer is serving a filter tha lacks an element,
			// we should immediately notice this and ban it.
			name:  "filter missing element",
			block: block,
			peerFilters: map[string]*gcs.Filter{
				"a": correctFilter,
				"b": correctFilter,
				"c": missingElementFilter,
			},
			banThreshold: 1,
			badPeers:     []string{"c"},
		},
		{
			// One peer is serving the "old-old" filter which
			// contains all OP_RETURN output, we expect this peer
			// to be banned first.
			name:  "old old peer",
			block: block,
			peerFilters: map[string]*gcs.Filter{
				"a": correctFilter,
				"b": oldFilter,
				"c": oldOldFilter,
			},
			banThreshold: 1,
			badPeers:     []string{"c"},
		},
		{
			// One peer is serving the "old" filter, which contains
			// non-push OP_RETURNS. We expect this peer to be
			// banned.
			name:  "old peer",
			block: block,
			peerFilters: map[string]*gcs.Filter{
				"a": correctFilter,
				"b": oldFilter,
				"c": correctFilter,
			},
			banThreshold: 1,
			badPeers:     []string{"b"},
		},
		{
			// We should go with the majority filter in case we
			// cannot determine who is serving an invalid one.
			name:  "majority filter",
			block: block,
			peerFilters: map[string]*gcs.Filter{
				"a": correctFilter,
				"b": correctFilter,
				"c": extraElementFilter,
			},
			banThreshold: 1,
			badPeers:     []string{"c"},
		},
		{
			// We should go with the majority filter in case we
			// cannot determine who is serving an invalid one.
			name:  "majority filter 2",
			block: block,
			peerFilters: map[string]*gcs.Filter{
				"a": correctFilter,
				"b": correctFilter,
				"c": extraElementFilter,
			},
			banThreshold: 2,
			badPeers:     []string{"c"},
		},
		{
			// If we need at least 3 peers to consider a filter
			// consistent, we shuold fail.
			name:  "majority filter 3",
			block: block,
			peerFilters: map[string]*gcs.Filter{
				"a": correctFilter,
				"b": correctFilter,
				"c": extraElementFilter,
			},
			banThreshold: 3,
			badPeers:     []string{"c"},
			expectedErr: fmt.Errorf("only 2 peers serving " +
				"consistent filters, need 3"),
		},
	}
)

func heightToHeader(height uint32) *wire.BlockHeader {
	header := &wire.BlockHeader{Nonce: height}
	return header
}

func runCheckCFCheckptSanityTestCase(t *testing.T, testCase *cfCheckptTestCase) {
	tempDir, err := ioutil.TempDir("", "neutrino")
	if err != nil {
		t.Fatalf("Failed to create temporary directory: %s", err)
	}
	defer os.RemoveAll(tempDir)

	db, err := walletdb.Create("bdb", tempDir+"/weks.db")
	if err != nil {
		t.Fatalf("Error opening DB: %s", err)
	}
	defer db.Close()

	hdrStore, err := headerfs.NewBlockHeaderStore(
		tempDir, db, &chaincfg.SimNetParams,
	)
	if err != nil {
		t.Fatalf("Error creating block header store: %s", err)
	}

	cfStore, err := headerfs.NewFilterHeaderStore(
		tempDir, db, headerfs.RegularFilter,
		&chaincfg.SimNetParams, nil,
	)
	if err != nil {
		t.Fatalf("Error creating filter header store: %s", err)
	}

	var (
		height uint32
		header *wire.BlockHeader
	)
	for i, point := range testCase.storepoints {
		cfBatch := make([]headerfs.FilterHeader, 0, wire.CFCheckptInterval)
		hdrBatch := make([]headerfs.BlockHeader, 0, wire.CFCheckptInterval)

		for j := 1; j < wire.CFCheckptInterval; j++ {
			height := uint32(i*wire.CFCheckptInterval + j)
			header := heightToHeader(height)

			hdrBatch = append(hdrBatch, headerfs.BlockHeader{
				BlockHeader: header,
				Height:      height,
			})

			cfBatch = append(cfBatch, headerfs.FilterHeader{
				FilterHash: zeroHash,
				HeaderHash: header.BlockHash(),
				Height:     height,
			})
		}

		height := uint32((i + 1) * wire.CFCheckptInterval)

		header := heightToHeader(height)
		hdrBatch = append(hdrBatch, headerfs.BlockHeader{
			BlockHeader: header,
			Height:      height,
		})

		cfBatch = append(cfBatch, headerfs.FilterHeader{
			FilterHash: *point,
			HeaderHash: header.BlockHash(),
			Height:     height,
		})

		if err = hdrStore.WriteHeaders(hdrBatch...); err != nil {
			t.Fatalf("Error writing batch of headers: %s", err)
		}

		if err = cfStore.WriteHeaders(cfBatch...); err != nil {
			t.Fatalf("Error writing batch of cfheaders: %s", err)
		}
	}

	for i := 0; i < testCase.storeAddHeight; i++ {
		height = uint32(len(testCase.storepoints)*
			wire.CFCheckptInterval + i)
		header = heightToHeader(height)

		if err = hdrStore.WriteHeaders(headerfs.BlockHeader{
			BlockHeader: header,
			Height:      height,
		}); err != nil {
			t.Fatalf("Error writing single block header: %s", err)
		}

		if err = cfStore.WriteHeaders(headerfs.FilterHeader{
			FilterHash: zeroHash,
			HeaderHash: zeroHash,
			Height:     height,
		}); err != nil {
			t.Fatalf("Error writing single cfheader: %s", err)
		}
	}

	heightDiff, err := checkCFCheckptSanity(testCase.checkpoints, cfStore)
	if err != nil {
		t.Fatalf("Error from checkCFCheckptSanity: %s", err)
	}

	if heightDiff != testCase.heightDiff {
		t.Fatalf("Height difference mismatch. Expected: %d, got: %d",
			testCase.heightDiff, heightDiff)
	}
}

func TestCheckCFCheckptSanity(t *testing.T) {
	t.Parallel()

	for _, testCase := range cfCheckptTestCases {
		t.Run(testCase.name, func(t *testing.T) {
			runCheckCFCheckptSanityTestCase(t, testCase)
		})
	}
}

func TestCheckForCFHeadersMismatch(t *testing.T) {
	t.Parallel()

	for _, testCase := range checkCFHTestCases {
		t.Run(testCase.name, func(t *testing.T) {
			mismatch := checkForCFHeaderMismatch(
				testCase.headers, testCase.idx,
			)
			if mismatch != testCase.mismatch {
				t.Fatalf("Wrong mismatch detected. Expected: "+
					"%t, got: %t", testCase.mismatch,
					mismatch)
			}
		})
	}
}

func TestResolveFilterMismatchFromBlock(t *testing.T) {
	t.Parallel()

	// The correct filter should have the coinbase output and the regular
	// script output.
	if correctFilter.N() != 2 {
		t.Fatalf("expected new filter to have only 2 element, had %d",
			correctFilter.N())
	}

	// The oldfilter should in addition have the non-push OP_RETURN output.
	if oldFilter.N() != 3 {
		t.Fatalf("expected old filter to have only 3 elements, had %d",
			oldFilter.N())
	}

	// The oldOldFilter both OP_RETURN outputs.
	if oldOldFilter.N() != 4 {
		t.Fatalf("expected old filter to have 4 elements, had %d",
			oldOldFilter.N())
	}

	for _, testCase := range resolveFilterTestCases {
		t.Run(testCase.name, func(t *testing.T) {
			badPeers, err := resolveFilterMismatchFromBlock(
				block, wire.GCSFilterRegular, testCase.peerFilters,
				testCase.banThreshold,
			)
			if err != nil {
				switch {
				case testCase.expectedErr == nil:
					t.Fatalf("Expected no error, got %v", err)

				case err.Error() != testCase.expectedErr.Error():
					t.Fatalf("Expected error %v, got %v",
						testCase.expectedErr, err)
				}

				return
			}

			if len(badPeers) != len(testCase.badPeers) {
				t.Fatalf("Banned wrong peers.\nExpected: "+
					"%#v\nGot: %#v", testCase.badPeers,
					badPeers)
			}

			sort.Strings(badPeers)
			for i := 0; i < len(badPeers); i++ {
				if badPeers[i] != testCase.badPeers[i] {
					t.Fatalf("Banned wrong peers.\n"+
						"Expected: %#v\nGot: %#v",
						testCase.badPeers, badPeers)
				}
			}
		})
	}
}<|MERGE_RESOLUTION|>--- conflicted
+++ resolved
@@ -1,13 +1,11 @@
 package neutrino
 
 import (
-	"fmt"
 	"io/ioutil"
 	"os"
 	"sort"
 	"testing"
 
-<<<<<<< HEAD
 	"github.com/ltcsuite/ltcd/chaincfg"
 	"github.com/ltcsuite/ltcd/chaincfg/chainhash"
 	"github.com/ltcsuite/ltcd/wire"
@@ -15,16 +13,6 @@
 	"github.com/ltcsuite/ltcutil/gcs/builder"
 	"github.com/ltcsuite/ltcwallet/walletdb"
 	"github.com/ltcsuite/neutrino/headerfs"
-=======
-	"github.com/btcsuite/btcd/chaincfg"
-	"github.com/btcsuite/btcd/chaincfg/chainhash"
-	"github.com/btcsuite/btcd/txscript"
-	"github.com/btcsuite/btcd/wire"
-	"github.com/btcsuite/btcutil/gcs"
-	"github.com/btcsuite/btcutil/gcs/builder"
-	"github.com/btcsuite/btcwallet/walletdb"
-	"github.com/lightninglabs/neutrino/headerfs"
->>>>>>> 65d76084
 )
 
 func decodeHashNoError(str string) *chainhash.Hash {
@@ -50,13 +38,12 @@
 	mismatch bool
 }
 
-type resolveFilterTestCase struct {
-	name         string
-	block        *wire.MsgBlock
-	banThreshold int
-	peerFilters  map[string]*gcs.Filter
-	badPeers     []string
-	expectedErr  error
+type resolveCFHTestCase struct {
+	name        string
+	block       *wire.MsgBlock
+	idx         int
+	peerFilters map[string]*gcs.Filter
+	badPeers    []string
 }
 
 var (
@@ -108,22 +95,6 @@
 		0x3f, 0xc4, 0x45, 0x05, 0xf2, 0x16, 0x10, 0xe5,
 		0x5b, 0x4c, 0x6f, 0x4d,
 	}
-	script4 = []byte{
-		0x6a,           // OP_RETURN
-		txscript.OP_IF, // We add a OP_IF to the script, as everything > OP_16 is considered non-push.
-		0xaa, 0x21, 0xa9, 0xed, 0x26, 0xe6, 0xdd, 0xfa,
-		0x3c, 0xc5, 0x1e, 0x27, 0x61, 0xba, 0xf6, 0xea,
-		0xc4, 0x54, 0xea, 0x11, 0x6d, 0xa3, 0x8f, 0xfb,
-		0x3f, 0xc4, 0x45, 0x05, 0xf2, 0x16, 0x10, 0xe5,
-		0x5b, 0x4c, 0x6f, 0x4d,
-	}
-	script5 = []byte{
-		0x00, // Version 0 witness program
-		0x14, // OP_DATA_20
-		0x9d, 0xda, 0xc6, 0xf3, 0x9d, 0x51, 0xe0, 0x39,
-		0x8e, 0x53, 0x2a, 0x22, 0xc4, 0x1b, 0xa1, 0x89,
-		0x40, 0x6a, 0x85, 0x22, // 20-byte pub key hash
-	}
 
 	// For the purpose of the cfheader mismatch test, we actually only need
 	// to have the scripts of each transaction present.
@@ -150,39 +121,9 @@
 					},
 				},
 			},
-			{
-				TxOut: []*wire.TxOut{
-					{
-						PkScript: script4,
-					},
-				},
-			},
 		},
 	}
 	correctFilter, _ = builder.BuildBasicFilter(block, nil)
-	oldFilter, _     = buildNonPushScriptFilter(block)
-	oldOldFilter, _  = buildAllPkScriptsFilter(block)
-
-	// a filter missing the first output of the block.
-	missingElementFilter, _ = builder.BuildBasicFilter(
-		&wire.MsgBlock{
-			Transactions: block.Transactions[1:],
-		}, nil,
-	)
-
-	// a filter with one extra output script.
-	extraElementFilter, _ = builder.BuildBasicFilter(
-		&wire.MsgBlock{
-			Transactions: append(block.Transactions,
-				&wire.MsgTx{
-					TxOut: []*wire.TxOut{
-						{
-							PkScript: script5,
-						},
-					},
-				}),
-		}, nil,
-	)
 
 	fakeFilter1, _ = gcs.FromBytes(2, builder.DefaultP, builder.DefaultM, []byte{
 		0x30, 0x43, 0x02, 0x1f, 0x4d, 0x23, 0x81, 0xdc,
@@ -391,7 +332,7 @@
 		},
 	}
 
-	resolveFilterTestCases = []*resolveFilterTestCase{
+	resolveCFHTestCases = []*resolveCFHTestCase{
 		{
 			name:  "all bad 1",
 			block: block,
@@ -399,8 +340,8 @@
 				"a": fakeFilter1,
 				"b": fakeFilter1,
 			},
-			banThreshold: 1,
-			badPeers:     []string{"a", "b"},
+			idx:      0,
+			badPeers: []string{"a", "b"},
 		},
 		{
 			name:  "all bad 2",
@@ -409,8 +350,8 @@
 				"a": fakeFilter2,
 				"b": fakeFilter2,
 			},
-			banThreshold: 1,
-			badPeers:     []string{"a", "b"},
+			idx:      0,
+			badPeers: []string{"a", "b"},
 		},
 		{
 			name:  "all bad 3",
@@ -419,8 +360,8 @@
 				"a": fakeFilter2,
 				"b": fakeFilter2,
 			},
-			banThreshold: 1,
-			badPeers:     []string{"a", "b"},
+			idx:      0,
+			badPeers: []string{"a", "b"},
 		},
 		{
 			name:  "all bad 4",
@@ -429,8 +370,8 @@
 				"a": fakeFilter1,
 				"b": fakeFilter2,
 			},
-			banThreshold: 1,
-			badPeers:     []string{"a", "b"},
+			idx:      0,
+			badPeers: []string{"a", "b"},
 		},
 		{
 			name:  "all bad 5",
@@ -439,8 +380,8 @@
 				"a": fakeFilter2,
 				"b": fakeFilter1,
 			},
-			banThreshold: 1,
-			badPeers:     []string{"a", "b"},
+			idx:      1,
+			badPeers: []string{"a", "b"},
 		},
 		{
 			name:  "one good",
@@ -450,8 +391,8 @@
 				"b": fakeFilter1,
 				"c": fakeFilter2,
 			},
-			banThreshold: 1,
-			badPeers:     []string{"b", "c"},
+			idx:      1,
+			badPeers: []string{"b", "c"},
 		},
 		{
 			name:  "all good",
@@ -460,90 +401,8 @@
 				"a": correctFilter,
 				"b": correctFilter,
 			},
-			banThreshold: 1,
-			badPeers:     []string{},
-		},
-		{
-			// One peer is serving a filter tha lacks an element,
-			// we should immediately notice this and ban it.
-			name:  "filter missing element",
-			block: block,
-			peerFilters: map[string]*gcs.Filter{
-				"a": correctFilter,
-				"b": correctFilter,
-				"c": missingElementFilter,
-			},
-			banThreshold: 1,
-			badPeers:     []string{"c"},
-		},
-		{
-			// One peer is serving the "old-old" filter which
-			// contains all OP_RETURN output, we expect this peer
-			// to be banned first.
-			name:  "old old peer",
-			block: block,
-			peerFilters: map[string]*gcs.Filter{
-				"a": correctFilter,
-				"b": oldFilter,
-				"c": oldOldFilter,
-			},
-			banThreshold: 1,
-			badPeers:     []string{"c"},
-		},
-		{
-			// One peer is serving the "old" filter, which contains
-			// non-push OP_RETURNS. We expect this peer to be
-			// banned.
-			name:  "old peer",
-			block: block,
-			peerFilters: map[string]*gcs.Filter{
-				"a": correctFilter,
-				"b": oldFilter,
-				"c": correctFilter,
-			},
-			banThreshold: 1,
-			badPeers:     []string{"b"},
-		},
-		{
-			// We should go with the majority filter in case we
-			// cannot determine who is serving an invalid one.
-			name:  "majority filter",
-			block: block,
-			peerFilters: map[string]*gcs.Filter{
-				"a": correctFilter,
-				"b": correctFilter,
-				"c": extraElementFilter,
-			},
-			banThreshold: 1,
-			badPeers:     []string{"c"},
-		},
-		{
-			// We should go with the majority filter in case we
-			// cannot determine who is serving an invalid one.
-			name:  "majority filter 2",
-			block: block,
-			peerFilters: map[string]*gcs.Filter{
-				"a": correctFilter,
-				"b": correctFilter,
-				"c": extraElementFilter,
-			},
-			banThreshold: 2,
-			badPeers:     []string{"c"},
-		},
-		{
-			// If we need at least 3 peers to consider a filter
-			// consistent, we shuold fail.
-			name:  "majority filter 3",
-			block: block,
-			peerFilters: map[string]*gcs.Filter{
-				"a": correctFilter,
-				"b": correctFilter,
-				"c": extraElementFilter,
-			},
-			banThreshold: 3,
-			badPeers:     []string{"c"},
-			expectedErr: fmt.Errorf("only 2 peers serving " +
-				"consistent filters, need 3"),
+			idx:      1,
+			badPeers: []string{},
 		},
 	}
 )
@@ -687,45 +546,17 @@
 	}
 }
 
-func TestResolveFilterMismatchFromBlock(t *testing.T) {
+func TestResolveCFHeadersMismatch(t *testing.T) {
 	t.Parallel()
 
-	// The correct filter should have the coinbase output and the regular
-	// script output.
-	if correctFilter.N() != 2 {
-		t.Fatalf("expected new filter to have only 2 element, had %d",
-			correctFilter.N())
-	}
-
-	// The oldfilter should in addition have the non-push OP_RETURN output.
-	if oldFilter.N() != 3 {
-		t.Fatalf("expected old filter to have only 3 elements, had %d",
-			oldFilter.N())
-	}
-
-	// The oldOldFilter both OP_RETURN outputs.
-	if oldOldFilter.N() != 4 {
-		t.Fatalf("expected old filter to have 4 elements, had %d",
-			oldOldFilter.N())
-	}
-
-	for _, testCase := range resolveFilterTestCases {
+	for _, testCase := range resolveCFHTestCases {
 		t.Run(testCase.name, func(t *testing.T) {
-			badPeers, err := resolveFilterMismatchFromBlock(
+			badPeers, err := resolveCFHeaderMismatch(
 				block, wire.GCSFilterRegular, testCase.peerFilters,
-				testCase.banThreshold,
 			)
 			if err != nil {
-				switch {
-				case testCase.expectedErr == nil:
-					t.Fatalf("Expected no error, got %v", err)
-
-				case err.Error() != testCase.expectedErr.Error():
-					t.Fatalf("Expected error %v, got %v",
-						testCase.expectedErr, err)
-				}
-
-				return
+				t.Fatalf("Couldn't resolve cfheader "+
+					"mismatch: %v", err)
 			}
 
 			if len(badPeers) != len(testCase.badPeers) {
